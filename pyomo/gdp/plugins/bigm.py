--- conflicted
+++ resolved
@@ -1,4 +1,3 @@
-"""Big-M Generalized Disjunctive Programming transformation module."""
 #  ___________________________________________________________________________
 #
 #  Pyomo: Python Optimization Modeling Objects
@@ -9,21 +8,6 @@
 #  This software is distributed under the 3-clause BSD License.
 #  ___________________________________________________________________________
 
-<<<<<<< HEAD
-import logging
-import textwrap
-
-from pyomo.core import (Block, Connector, Constraint, Param, Set, Suffix, Var,
-                        value)
-from pyomo.core.base import Transformation
-from pyomo.core.base.block import SortComponents, TraversalStrategy, _BlockData
-from pyomo.core.base.component import ComponentUID
-from pyomo.core.base.set_types import Any
-from pyomo.core.kernel import ComponentMap, ComponentSet
-from pyomo.gdp import Disjunct, Disjunction, GDP_Error
-from pyomo.gdp.disjunct import (IndexedDisjunction, SimpleDisjunction,
-                                _DisjunctData, _DisjunctionData)
-=======
 """Big-M Generalized Disjunctive Programming transformation module."""
 
 import logging
@@ -37,29 +21,18 @@
 from pyomo.core.base.set_types import Any
 from pyomo.core.kernel import ComponentMap, ComponentSet
 from pyomo.gdp import Disjunct, Disjunction, GDP_Error
->>>>>>> a383c8b5
 from pyomo.gdp.plugins.gdp_var_mover import HACK_GDP_Disjunct_Reclassifier
 from pyomo.repn import LinearCanonicalRepn, generate_canonical_repn
 from pyomo.util.modeling import unique_component_name
 from pyomo.util.plugin import alias
 from six import iterkeys, iteritems
 
-<<<<<<< HEAD
-logger = logging.getLogger('pyomo.gdp')
-=======
 logger = logging.getLogger('pyomo.gdp.bigm')
->>>>>>> a383c8b5
 
 
 class BigM_Transformation(Transformation):
     """Relax disjunctive model using big-M terms.
 
-<<<<<<< HEAD
-    Relaxes a disjunctive model into an algebraic model by adding Big-M terms
-    to all disjunctive constraints.
-    """
-
-=======
     Relaxes a disjunctive model into an algebraic model by adding Big-M
     terms to all disjunctive constraints.
 
@@ -111,7 +84,6 @@
         'srcConstraints': ComponentMap(relaxed_constraint: constraint)
     """
 
->>>>>>> a383c8b5
     alias('gdp.bigm', doc=textwrap.fill(textwrap.dedent(__doc__.strip())))
 
     def __init__(self):
@@ -198,38 +170,6 @@
                     "Target %s is not a component on the instance!" % _t)
             if not t.active:
                 continue
-<<<<<<< HEAD
-            # TODO: This is compensating for Issue #185. I do need to
-            # check if something is a DisjunctData, but the other
-            # places where I am checking type I would like to only
-            # check ctype.
-            if type(t) is _DisjunctionData:
-                self._transformDisjunctionData(t, transBlock, bigM, t.index())
-            elif type(t) is _DisjunctData:
-                self._transformBlock(t, transBlock, bigM)
-            elif type(t) is _BlockData or t.type() in (Block, Disjunct):
-                self._transformBlock(t, transBlock, bigM)
-            elif t.type() is Disjunction:
-                self._transformDisjunction(t, transBlock, bigM)
-            else:
-                raise GDP_Error(
-                    "Target %s was not a Block, Disjunct, or Disjunction. "
-                    "It was of type %s and can't be transformed."
-                    % (t.name, type(t)))
-
-        # Go through our dictionary of indexed things and deactivate
-        # the containers that don't have any active guys inside of
-        # them. So the invalid component logic will tell us if we
-        # missed something getting transformed.
-        for obj in transBlock.disjContainers:
-            if obj.active:
-                for i in obj:
-                    if obj[i].active:
-                        break
-                else:
-                    obj.deactivate()
-
-=======
 
             if t.type() is Disjunction:
                 if t.parent_component() is t:
@@ -245,7 +185,7 @@
             else:
                 raise GDP_Error(
                     "Target %s was not a Block, Disjunct, or Disjunction. "
-                    "It was of type %s and can't be transformed"
+                    "It was of type %s and can't be transformed."
                     % (t.name, type(t)))
 
         # Go through our dictionary of indexed things and deactivate
@@ -277,7 +217,6 @@
                 # deactivated directly above).
                 ActiveComponent.deactivate(obj)
 
->>>>>>> a383c8b5
         # HACK for backwards compatibility with the older GDP transformations
         #
         # Until the writers are updated to find variables on things
@@ -289,44 +228,6 @@
 
 
     def _transformBlock(self, obj, transBlock, bigM):
-<<<<<<< HEAD
-        if obj.is_indexed():
-            for i in sorted(iterkeys(obj)):
-                self._transformBlockData(obj[i], transBlock, bigM)
-        else:
-            self._transformBlockData(obj, transBlock, bigM)
-
-    def _transformBlockData(self, obj, transBlock, bigM):
-        # Transform every (active) disjunction in the block
-        for disjunction in obj.component_objects(
-                Disjunction,
-                active=True,
-                sort=SortComponents.deterministic,
-                descend_into=(Block, Disjunct),
-                descent_order=TraversalStrategy.PostfixDFS):
-            self._transformDisjunction(disjunction, transBlock, bigM)
-
-    def _declareXorConstraint(self, disjunction):
-        # Put the disjunction constraint on its parent block and
-        # determine whether it is an OR or XOR constraint.
-
-        # We never do this for just a DisjunctionData because we need
-        # to know about the index set of its parent component. So if
-        # we called this on a DisjunctionData, we did something wrong.
-        assert type(disjunction) in (SimpleDisjunction,
-                                     IndexedDisjunction)
-        parent = disjunction.parent_block()
-        if hasattr(parent, "_gdp_transformation_info"):
-            infodict = parent._gdp_transformation_info
-            if type(infodict) is not dict:
-                raise GDP_Error(
-                    "Component %s contains an attribute named "
-                    "_gdp_transformation_info. "
-                    "The transformation requires that "
-                    "it can create this attribute!" % parent.name)
-        else:
-            infodict = parent._gdp_transformation_info = {}
-=======
         for i in sorted(iterkeys(obj)):
             self._transformBlockData(obj[i], transBlock, bigM)
 
@@ -372,43 +273,19 @@
         # If the Constraint already exists, return it
         if disjunction in orConstraintMap:
             return orConstraintMap[disjunction]
->>>>>>> a383c8b5
 
         # add the XOR (or OR) constraints to parent block (with unique name)
         # It's indexed if this is an IndexedDisjunction, not otherwise
         orC = Constraint(disjunction.index_set()) if \
             disjunction.is_indexed() else Constraint()
-<<<<<<< HEAD
-        #xor = disjunction.xor
-        #nm = '_xor' if xor else '_or'
-=======
         # The name used to indicate if thee were OR or XOR disjunctions,
         # however now that Disjunctions ae allowed to mix the state we
         # can no longer make that distinction in the name.
         #    nm = '_xor' if xor else '_or'
->>>>>>> a383c8b5
         nm = '_xor'
         orCname = unique_component_name(parent, '_gdp_bigm_relaxation_' +
                                         disjunction.name + nm)
         parent.add_component(orCname, orC)
-<<<<<<< HEAD
-        infodict.setdefault('disjunction_or_constraint', {})[
-            disjunction.local_name] = orC
-        return orC
-
-    def _transformDisjunction(self, obj, transBlock, bigM):
-        # create the disjunction constraint and then relax each of the
-        # disjunctionDatas
-        orConstraint = self._declareXorConstraint(obj)
-        if obj.is_indexed():
-            transBlock.disjContainers.add(obj)
-            for i in sorted(iterkeys(obj)):
-                self._transformDisjunctionData(obj[i], transBlock,
-                                               bigM, i, orConstraint)
-        else:
-            self._transformDisjunctionData(obj, transBlock, bigM,
-                                           None, orConstraint)
-=======
         orConstraintMap[disjunction] = orC
         return orC
 
@@ -416,43 +293,16 @@
         # relax each of the disjunctionDatas
         for i in sorted(iterkeys(obj)):
             self._transformDisjunctionData(obj[i], transBlock, bigM, i)
->>>>>>> a383c8b5
 
         # deactivate so we know we relaxed
         obj.deactivate()
 
-<<<<<<< HEAD
-    def _transformDisjunctionData(self, obj, transBlock, bigM,
-                                  index, orConstraint=None):
-        parent_component = obj.parent_component()
-        xor = obj.xor
-        if orConstraint is None:
-            # If the orConstraint is already on the block fetch it.
-            # Otherwise call _declareXorConstraint.
-            parent_block = obj.parent_block()
-            if hasattr(parent_block, "_gdp_transformation_info"):
-                infodict = parent_block._gdp_transformation_info
-                if type(infodict) is dict and \
-                        'disjunction_or_constraint' in infodict:
-                    orConsDict = parent_block._gdp_transformation_info[
-                        'disjunction_or_constraint']
-                    if parent_component.local_name in orConsDict:
-                        # if the orConstraint has already been declared,
-                        # we fetch it and get the value of xor from the
-                        # parent.
-                        orConstraint = orConsDict[parent_component.local_name]
-            if orConstraint is None:
-                # orConstraint wasn't already declared, so we declare it
-                orConstraint = self._declareXorConstraint(
-                    obj.parent_component())
-=======
     def _transformDisjunctionData(self, obj, transBlock, bigM, index):
         parent_component = obj.parent_component()
         transBlock.disjContainers.add(parent_component)
         orConstraint = self._getXorConstraint(parent_component)
 
         xor = obj.xor
->>>>>>> a383c8b5
         or_expr = 0
         for disjunct in obj.disjuncts:
             or_expr += disjunct.indicator_var
@@ -479,22 +329,6 @@
             if type(infodict) is not dict:
                 raise GDP_Error(
                     "Disjunct %s contains an attribute named "
-<<<<<<< HEAD
-                    "_gdp_transformation_info. "
-                    "The transformation requires that "
-                    "it can create this attribute!" % obj.name)
-        else:
-            infodict = {}
-        # deactivated -> either we've already transformed or user deactivated
-        if not obj.active:
-            if not infodict.get('relaxed', False):
-                # If it hasn't been relaxed, user deactivated it and so we
-                # fix ind var to 0 and be done. If it has been relaxed, we will
-                # check if it was bigm that did it, and if not, we will apply
-                # bigm.
-                obj.indicator_var.fix(0)
-                return
-=======
                     "_gdp_transformation_info. The transformation requires "
                     "that it can create this attribute!" % obj.name)
         else:
@@ -519,7 +353,6 @@
                     "appear to have been relaxed. This makes no sense."
                     % ( obj.name, ))
 
->>>>>>> a383c8b5
         if 'bigm' in infodict:
             # we've transformed it (with BigM), so don't do it again.
             return
@@ -528,15 +361,6 @@
         # block
         relaxedDisjuncts = transBlock.relaxedDisjuncts
         relaxationBlock = relaxedDisjuncts[len(relaxedDisjuncts)]
-<<<<<<< HEAD
-        # TODO: trans info should be a class that implements __getstate and
-        # __setstate (for pickling)
-        relaxationBlock._gdp_transformation_info = {'src': obj}
-
-        # add reference to transformation block on original disjunct
-        assert 'bigm' not in infodict
-        infodict['bigm'] = relaxationBlock
-=======
         relaxationBlock._gdp_transformation_info = {
             'src': obj,
             'srcConstraints': ComponentMap(),
@@ -548,7 +372,6 @@
             'relaxationBlock': relaxationBlock,
             'relaxedConstraints': ComponentMap()
         }
->>>>>>> a383c8b5
 
         # if this is a disjunctData from an indexed disjunct, we are
         # going to want to check at the end that the container is
@@ -560,18 +383,6 @@
             transBlock.disjContainers.add(disjParent)
 
         # Transform each component within this disjunct
-<<<<<<< HEAD
-        self._transform_block_components(obj, obj, relaxationBlock,
-                                         bigM, infodict, suffix_list)
-
-        # deactivate disjunct so we know we've relaxed it
-        obj.deactivate()
-        infodict['relaxed'] = True
-        obj._gdp_transformation_info = infodict
-
-    def _transform_block_components(self, block, disjunct, relaxedBlock,
-                                    bigM, infodict, suffix_list):
-=======
         self._transform_block_components(obj, obj, infodict, bigM, suffix_list)
 
         # deactivate disjunct so we know we've relaxed it
@@ -580,7 +391,6 @@
 
     def _transform_block_components(self, block, disjunct, infodict,
                                     bigM, suffix_list):
->>>>>>> a383c8b5
         # Look through the component map of block and transform
         # everything we have a handler for. Yell if we don't know how
         # to handle it.
@@ -597,17 +407,10 @@
             # obj is what we are transforming, we pass disjunct
             # through so that we will have access to the indicator
             # variables down the line.
-<<<<<<< HEAD
-            handler(obj, disjunct, relaxedBlock, bigM, infodict, suffix_list)
-
-    def _warn_for_active_disjunction(self, disjunction, disjunct, relaxedBlock,
-                                     bigMargs, infodict, suffix_list):
-=======
             handler(obj, disjunct, infodict, bigM, suffix_list)
 
     def _warn_for_active_disjunction(self, disjunction, disjunct, infodict,
                                      bigMargs, suffix_list):
->>>>>>> a383c8b5
         # this should only have gotten called if the disjunction is active
         assert disjunction.active
         problemdisj = disjunction
@@ -634,12 +437,7 @@
                         % (problemdisj.name, disjunct.name))
 
     def _warn_for_active_disjunct(self, innerdisjunct, outerdisjunct,
-<<<<<<< HEAD
-                                  relaxedBlock, bigMargs,
-                                  infodict, suffix_list):
-=======
                                   infodict, bigMargs, suffix_list):
->>>>>>> a383c8b5
         assert innerdisjunct.active
         problemdisj = innerdisjunct
         if innerdisjunct.is_indexed():
@@ -651,12 +449,8 @@
             # None of the _DisjunctDatas were actually active, so we
             # are fine and we can deactivate the container.
             else:
-<<<<<<< HEAD
-                innerdisjunct.deactivate()
-=======
                 # HACK: See above about _deactivate_without_fixing_indicator
                 ActiveComponent.deactivate(innerdisjunct)
->>>>>>> a383c8b5
                 return
         raise GDP_Error("Found active disjunct {0} in disjunct {1}! "
                         "Either {0} "
@@ -667,27 +461,13 @@
                         "transformed.".format(problemdisj.name,
                                               outerdisjunct.name))
 
-<<<<<<< HEAD
-    def _transform_block_on_disjunct(self, block, disjunct, relaxationBlock,
-                                     bigMargs, infodict, suffix_list):
-=======
     def _transform_block_on_disjunct(self, block, disjunct, infodict,
                                      bigMargs, suffix_list):
->>>>>>> a383c8b5
         # We look through everything on the component map of the block
         # and transform it just as we would if it was on the disjunct
         # directly.  (We are passing the disjunct through so that when
         # we find constraints, _xform_constraint will have access to
         # the correct indicator variable.
-<<<<<<< HEAD
-        self._transform_block_components(block, disjunct, relaxationBlock,
-                                         bigMargs, infodict, suffix_list)
-
-    def _xform_constraint(self, obj, disjunct, relaxationBlock,
-                          bigMargs, infodict, suffix_list):
-        # add constraint to the transformation block, we'll transform it there.
-
-=======
         self._transform_block_components(
             block, disjunct, infodict, bigMargs, suffix_list)
 
@@ -696,7 +476,6 @@
         # add constraint to the transformation block, we'll transform it there.
 
         relaxationBlock = infodict['bigm']['relaxationBlock']
->>>>>>> a383c8b5
         transBlock = relaxationBlock.parent_block()
         # Though rare, it is possible to get naming conflicts here
         # since constraints from all blocks are getting moved onto the
@@ -704,9 +483,6 @@
         name = unique_component_name(relaxationBlock, obj.name)
 
         if obj.is_indexed():
-<<<<<<< HEAD
-            newConstraint = Constraint(obj.index_set(), transBlock.lbub)
-=======
             try:
                 newConstraint = Constraint(obj.index_set(), transBlock.lbub)
             except TypeError:
@@ -714,28 +490,17 @@
                 # non-concrete set (like an Any).  We will give up on
                 # strict index verification and just blindly proceed.
                 newConstraint = Constraint(Any)
->>>>>>> a383c8b5
         else:
             newConstraint = Constraint(transBlock.lbub)
         relaxationBlock.add_component(name, newConstraint)
         # add mapping of original constraint to transformed constraint
         # in transformation info dictionary
-<<<<<<< HEAD
-        infodict.setdefault('relaxedConstraints', ComponentMap())[
-            obj] = newConstraint
-        # add mapping of transformed constraint back to original constraint (we
-        # know that the info dict is already created because this only got
-        # called if we were transforming a disjunct...)
-        relaxationBlock._gdp_transformation_info.setdefault(
-            'srcConstraints', ComponentMap())[newConstraint] = obj
-=======
         infodict['bigm']['relaxedConstraints'][obj] = newConstraint
         # add mapping of transformed constraint back to original constraint (we
         # know that the info dict is already created because this only got
         # called if we were transforming a disjunct...)
         relaxationBlock._gdp_transformation_info['srcConstraints'][
             newConstraint] = obj
->>>>>>> a383c8b5
 
         for i in sorted(iterkeys(obj)):
             c = obj[i]
@@ -809,21 +574,6 @@
                 newConstraint.add(i_ub, c.body - M_expr <= c.upper)
 
     def _get_M_from_args(self, constraint, bigMargs):
-<<<<<<< HEAD
-        M = None
-        # check args: we only have to look for constraint, constraintdata, and
-        # None
-        if bigMargs is not None:
-            cuid = ComponentUID(constraint)
-            parentcuid = ComponentUID(constraint.parent_component())
-            if cuid in bigMargs:
-                M = bigMargs[cuid]
-            elif parentcuid in bigMargs:
-                M = bigMargs[parentcuid]
-            elif None in bigMargs:
-                M = bigMargs[None]
-        return M
-=======
         # check args: we only have to look for constraint, constraintdata, and
         # None
         if bigMargs is None:
@@ -838,7 +588,6 @@
         elif None in bigMargs:
             return bigMargs[None]
         return None
->>>>>>> a383c8b5
 
     def _get_M_from_suffixes(self, constraint, suffix_list):
         M = None
