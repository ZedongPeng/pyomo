--- conflicted
+++ resolved
@@ -193,11 +193,7 @@
                 continue
             c.deactivate()
 
-<<<<<<< HEAD
-            name = _name + (cname and '.'+str(cname) or '')
-=======
             name = _name + ('.'+str(cname) if cname is not None else '')
->>>>>>> 9fabe88e
 
             if (not lin_body_map is None) and (not lin_body_map.get(c) is None):
                 raise GDP_Error('GDP(BigM) cannot process linear ' \
