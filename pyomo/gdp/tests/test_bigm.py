#  ___________________________________________________________________________
#
#  Pyomo: Python Optimization Modeling Objects
#  Copyright (c) 2008-2024
#  National Technology and Engineering Solutions of Sandia, LLC
#  Under the terms of Contract DE-NA0003525 with National Technology and
#  Engineering Solutions of Sandia, LLC, the U.S. Government retains certain
#  rights in this software.
#  This software is distributed under the 3-clause BSD License.
#  ___________________________________________________________________________

from pyomo.common.dependencies import dill_available
import pyomo.common.unittest as unittest
from pyomo.common.deprecation import RenamedClass

from pyomo.environ import (
    TransformationFactory,
    Block,
    Set,
    Constraint,
    ComponentMap,
<<<<<<< HEAD
=======
    LogicalConstraint,
    Objective,
>>>>>>> e04a0e95
    SolverFactory,
    Suffix,
    TerminationCondition,
    ConcreteModel,
    Var,
    Any,
    value,
)
from pyomo.gdp import Disjunct, Disjunction, GDP_Error
from pyomo.core.base import constraint, ConstraintData
from pyomo.core.expr.compare import (
    assertExpressionsEqual,
    assertExpressionsStructurallyEqual,
)
from pyomo.repn import generate_standard_repn
from pyomo.repn.linear import LinearRepnVisitor
from pyomo.common.log import LoggingIntercept
import logging

import pyomo.core.expr as EXPR
import pyomo.gdp.tests.models as models
import pyomo.gdp.tests.common_tests as ct

import pyomo.network as ntwk

import random

from io import StringIO

gurobi_available = (
    SolverFactory('gurobi').available(exception_flag=False)
    and SolverFactory('gurobi').license_is_valid()
)


class CommonTests:
    def diff_apply_to_and_create_using(self, model):
        ct.diff_apply_to_and_create_using(self, model, 'gdp.bigm')


class TwoTermDisj(unittest.TestCase, CommonTests):
    def setUp(self):
        # set seed so we can test name collisions predictably
        random.seed(666)

    def test_new_block_created(self):
        m = models.makeTwoTermDisj()
        TransformationFactory('gdp.bigm').apply_to(m)

        # we have a transformation block
        transBlock = m.component("_pyomo_gdp_bigm_reformulation")
        self.assertIsInstance(transBlock, Block)

        disjBlock = transBlock.component("relaxedDisjuncts")
        self.assertIsInstance(disjBlock, Block)
        self.assertEqual(len(disjBlock), 2)
        # it has the disjuncts on it
        self.assertIs(m.d[0].transformation_block, disjBlock[0])
        self.assertIs(m.d[1].transformation_block, disjBlock[1])

    def test_disjunction_deactivated(self):
        ct.check_disjunction_deactivated(self, 'bigm')

    def test_disjunctDatas_deactivated(self):
        ct.check_disjunctDatas_deactivated(self, 'bigm')

    def test_do_not_transform_twice_if_disjunction_reactivated(self):
        ct.check_do_not_transform_twice_if_disjunction_reactivated(self, 'bigm')

    def test_xor_constraint_mapping(self):
        ct.check_xor_constraint_mapping(self, 'bigm')

    def test_xor_constraint_mapping_two_disjunctions(self):
        ct.check_xor_constraint_mapping_two_disjunctions(self, 'bigm')

    def test_disjunct_mapping(self):
        ct.check_disjunct_mapping(self, 'bigm')

    def test_disjunct_and_constraint_maps(self):
        """Tests the actual data structures used to store the maps."""
        # ESJ: Note that despite outward appearances, this test really is unique
        # to bigm. Because hull handles the a == 0 constraint by fixing the
        # disaggregated variable rather than creating a transformed constraint.
        m = models.makeTwoTermDisj()
        bigm = TransformationFactory('gdp.bigm')
        bigm.apply_to(m)
        disjBlock = m._pyomo_gdp_bigm_reformulation.relaxedDisjuncts
        oldblock = m.component("d")

        # we are counting on the fact that the disjuncts get relaxed in the
        # same order every time.
        for i in [0, 1]:
            self.assertIs(oldblock[i].transformation_block, disjBlock[i])
            self.assertIs(bigm.get_src_disjunct(disjBlock[i]), oldblock[i])

        # check constraint dict has right mapping
        c1_list = bigm.get_transformed_constraints(oldblock[1].c1)
        # this is an equality, so we have both lb and ub
        self.assertEqual(len(c1_list), 2)
        self.assertIs(c1_list[0].parent_block(), disjBlock[1])
        self.assertIs(bigm.get_src_constraint(c1_list[0]), oldblock[1].c1)
        self.assertIs(c1_list[1].parent_block(), disjBlock[1])
        self.assertIs(bigm.get_src_constraint(c1_list[0]), oldblock[1].c1)

        c2_list = bigm.get_transformed_constraints(oldblock[1].c2)
        # just ub
        self.assertEqual(len(c2_list), 1)
        self.assertIs(c2_list[0].parent_block(), disjBlock[1])
        self.assertIs(bigm.get_src_constraint(c2_list[0]), oldblock[1].c2)

        c_list = bigm.get_transformed_constraints(oldblock[0].c)
        # just lb
        self.assertEqual(len(c_list), 1)
        self.assertIs(c_list[0].parent_block(), disjBlock[0])
        self.assertIs(bigm.get_src_constraint(c_list[0]), oldblock[0].c)

    def test_new_block_nameCollision(self):
        ct.check_transformation_block_name_collision(self, 'bigm')

    def test_indicator_vars(self):
        ct.check_indicator_vars(self, 'bigm')

    def test_xor_constraints(self):
        ct.check_xor_constraint(self, 'bigm')

    def test_or_constraints(self):
        m = models.makeTwoTermDisj()
        m.disjunction.xor = False
        TransformationFactory('gdp.bigm').apply_to(m)

        # check or constraint is an or (upper bound is None)
        orcons = m._pyomo_gdp_bigm_reformulation.component("disjunction_xor")
        self.assertIsInstance(orcons, Constraint)
        assertExpressionsEqual(
            self,
            orcons.body,
            EXPR.LinearExpression(
                [m.d[0].binary_indicator_var, m.d[1].binary_indicator_var]
            ),
        )
        self.assertEqual(orcons.lower, 1)
        self.assertIsNone(orcons.upper)

    def test_deactivated_constraints(self):
        ct.check_deactivated_constraints(self, 'bigm')

    def test_transformed_constraints(self):
        m = models.makeTwoTermDisj()
        bigm = TransformationFactory('gdp.bigm')
        bigm.apply_to(m)
        self.checkMs(m, bigm, -3, 2, 7, 2)

    def test_do_not_transform_userDeactivated_disjuncts(self):
        ct.check_user_deactivated_disjuncts(self, 'bigm')

    def test_improperly_deactivated_disjuncts(self):
        ct.check_improperly_deactivated_disjuncts(self, 'bigm')

    def test_do_not_transform_userDeactivated_IndexedDisjunction(self):
        ct.check_do_not_transform_userDeactivated_indexedDisjunction(self, 'bigm')

    # helper method to check the M values in all of the transformed
    # constraints (m, M) is the tuple for M.  This also relies on the
    # disjuncts being transformed in the same order every time.
    def checkMs(self, model, bigm, cons1lb, cons2lb, cons2ub, cons3ub):
        disjBlock = model._pyomo_gdp_bigm_reformulation.relaxedDisjuncts

        # first constraint
        c = bigm.get_transformed_constraints(model.d[0].c)
        self.assertEqual(len(c), 1)
        c_lb = c[0]
        self.assertTrue(c[0].active)
        repn = generate_standard_repn(c[0].body)
        self.assertTrue(repn.is_linear())
        self.assertEqual(len(repn.linear_vars), 2)
        ct.check_linear_coef(self, repn, model.a, 1)
        ct.check_linear_coef(self, repn, model.d[0].indicator_var, cons1lb)
        self.assertEqual(repn.constant, -cons1lb)
        self.assertEqual(c[0].lower, model.d[0].c.lower)
        self.assertIsNone(c[0].upper)

        # second constraint
        c = bigm.get_transformed_constraints(model.d[1].c1)
        self.assertEqual(len(c), 2)
        c_lb = c[0]
        c_ub = c[1]
        self.assertTrue(c[0].active)
        repn = generate_standard_repn(c[0].body)
        self.assertTrue(repn.is_linear())
        self.assertEqual(len(repn.linear_vars), 2)
        ct.check_linear_coef(self, repn, model.a, 1)
        ct.check_linear_coef(self, repn, model.d[1].indicator_var, cons2lb)
        self.assertEqual(repn.constant, -cons2lb)
        self.assertEqual(c[0].lower, model.d[1].c1.lower)
        self.assertIsNone(c[0].upper)
        self.assertTrue(c_ub.active)
        repn = generate_standard_repn(c_ub.body)
        self.assertTrue(repn.is_linear())
        self.assertEqual(len(repn.linear_vars), 2)
        ct.check_linear_coef(self, repn, model.a, 1)
        ct.check_linear_coef(self, repn, model.d[1].indicator_var, cons2ub)
        self.assertEqual(repn.constant, -cons2ub)
        self.assertIsNone(c_ub.lower)
        self.assertEqual(c_ub.upper, model.d[1].c1.upper)

        # third constraint
        c = bigm.get_transformed_constraints(model.d[1].c2)
        self.assertEqual(len(c), 1)
        c_ub = c[0]
        self.assertTrue(c_ub.active)
        repn = generate_standard_repn(c_ub.body)
        self.assertTrue(repn.is_linear())
        self.assertEqual(len(repn.linear_vars), 2)
        ct.check_linear_coef(self, repn, model.x, 1)
        ct.check_linear_coef(self, repn, model.d[1].indicator_var, cons3ub)
        self.assertEqual(repn.constant, -cons3ub)
        self.assertIsNone(c_ub.lower)
        self.assertEqual(c_ub.upper, model.d[1].c2.upper)

    def test_suffix_M_None(self):
        m = models.makeTwoTermDisj()
        # specify a suffix on None
        m.BigM = Suffix(direction=Suffix.LOCAL)
        m.BigM[None] = 20

        bigm = TransformationFactory('gdp.bigm')
        bigm.apply_to(m)
        self.checkMs(m, bigm, -20, -20, 20, 20)

    def test_suffix_M_None_on_disjunctData(self):
        m = models.makeTwoTermDisj()
        # specify a suffix on None
        m.BigM = Suffix(direction=Suffix.LOCAL)
        m.BigM[None] = 20
        # override for the first index:
        m.d[0].BigM = Suffix(direction=Suffix.LOCAL)
        m.d[0].BigM[None] = 18

        bigm = TransformationFactory('gdp.bigm')
        bigm.apply_to(m)
        # there should now be different values of m on d[0] and d[1]
        self.checkMs(m, bigm, -18, -20, 20, 20)

    def test_suffix_M_simpleConstraint_on_disjunctData(self):
        m = models.makeTwoTermDisj()
        # specify a suffix on None
        m.BigM = Suffix(direction=Suffix.LOCAL)
        m.BigM[None] = 20
        # override for the first index:
        m.d[0].BigM = Suffix(direction=Suffix.LOCAL)
        m.d[0].BigM[m.d[0].c] = 18

        bigm = TransformationFactory('gdp.bigm')
        bigm.apply_to(m)
        self.checkMs(m, bigm, -18, -20, 20, 20)

    def test_arg_M_None(self):
        m = models.makeTwoTermDisj()
        # specify a suffix on None so we can be happy we overrode it.
        m.BigM = Suffix(direction=Suffix.LOCAL)
        m.BigM[None] = 20

        # give an arg
        bigm = TransformationFactory('gdp.bigm')
        bigm.apply_to(m, bigM={None: 19})
        self.checkMs(m, bigm, -19, -19, 19, 19)

    def test_arg_M_singleNum(self):
        m = models.makeTwoTermDisj()
        # specify a suffix on None so we can be happy we overrode it.
        m.BigM = Suffix(direction=Suffix.LOCAL)
        m.BigM[None] = 20

        # give an arg
        bigm = TransformationFactory('gdp.bigm')
        bigm.apply_to(m, bigM=19.2)
        self.checkMs(m, bigm, -19.2, -19.2, 19.2, 19.2)

    def test_singleArg_M_tuple(self):
        m = models.makeTwoTermDisj()
        # specify a suffix on None so we can be happy we overrode it.
        m.BigM = Suffix(direction=Suffix.LOCAL)
        m.BigM[None] = 20

        # give an arg
        bigm = TransformationFactory('gdp.bigm')
        bigm.apply_to(m, bigM=(-18, 19.2))
        self.checkMs(m, bigm, -18, -18, 19.2, 19.2)

    def test_singleArg_M_tuple_wrongLength(self):
        m = models.makeTwoTermDisj()
        # specify a suffix on None so we can be happy we overrode it.
        m.BigM = Suffix(direction=Suffix.LOCAL)
        m.BigM[None] = 20

        # give an arg
        self.assertRaisesRegex(
            GDP_Error,
            r"Big-M \([^)]*\) for constraint d\[0\].c is not of "
            r"length two. Expected either a single value or "
            r"tuple or list of length two specifying M values for the lower "
            "and upper sides of the constraint respectively.*",
            TransformationFactory('gdp.bigm').apply_to,
            m,
            bigM=(-18, 19.2, 3),
        )

    def test_singleArg_M_list(self):
        m = models.makeTwoTermDisj()
        # specify a suffix on None so we can be happy we overrode it.
        m.BigM = Suffix(direction=Suffix.LOCAL)
        m.BigM[None] = 20

        # give an arg
        bigm = TransformationFactory('gdp.bigm')
        bigm.apply_to(m, bigM=[-18, 19.2])
        self.checkMs(m, bigm, -18, -18, 19.2, 19.2)

    def test_singleArg_M_list_wrongLength(self):
        m = models.makeTwoTermDisj()
        # specify a suffix on None so we can be happy we overrode it.
        m.BigM = Suffix(direction=Suffix.LOCAL)
        m.BigM[None] = 20

        # give an arg
        self.assertRaisesRegex(
            GDP_Error,
            r"Big-M \[[^\]]*\] for constraint d\[0\].c is not of "
            r"length two. Expected either a single value or "
            r"tuple or list of length two*",
            TransformationFactory('gdp.bigm').apply_to,
            m,
            bigM=[-18, 19.2, 3],
        )

    def test_arg_M_simpleConstraint(self):
        m = models.makeTwoTermDisj()
        # specify a suffix on None so we can be happy we overrode it.
        m.BigM = Suffix(direction=Suffix.LOCAL)
        m.BigM[None] = 20
        # specify a suffix on constraints so we can be happy we overrode them
        m.BigM[m.d[0].c] = 200
        m.BigM[m.d[1].c1] = 200
        m.BigM[m.d[1].c2] = 200

        # give an arg
        bigm = TransformationFactory('gdp.bigm')
        bigm.apply_to(m, bigM={None: 19, m.d[0].c: 18, m.d[1].c1: 17, m.d[1].c2: 16})
        self.checkMs(m, bigm, -18, -17, 17, 16)

    def test_tuple_M_arg(self):
        m = models.makeTwoTermDisj()
        # give a tuple arg
        bigm = TransformationFactory('gdp.bigm')
        bigm.apply_to(m, bigM={None: (-20, 19)})
        self.checkMs(m, bigm, -20, -20, 19, 19)

    def test_tuple_M_suffix(self):
        m = models.makeTwoTermDisj()
        m.BigM = Suffix(direction=Suffix.LOCAL)
        m.BigM[None] = (-18, 20)
        bigm = TransformationFactory('gdp.bigm')
        bigm.apply_to(m)
        self.checkMs(m, bigm, -18, -18, 20, 20)

    def test_list_M_arg(self):
        m = models.makeTwoTermDisj()
        # give a tuple arg
        bigm = TransformationFactory('gdp.bigm')
        bigm.apply_to(m, bigM={None: [-20, 19]})
        self.checkMs(m, bigm, -20, -20, 19, 19)

    def test_list_M_suffix(self):
        m = models.makeTwoTermDisj()
        m.BigM = Suffix(direction=Suffix.LOCAL)
        m.BigM[None] = [-18, 20]
        bigm = TransformationFactory('gdp.bigm')
        bigm.apply_to(m)
        self.checkMs(m, bigm, -18, -18, 20, 20)

    def test_tuple_wrong_length_err(self):
        m = models.makeTwoTermDisj()
        M = (-20, 19, 32)
        self.assertRaisesRegex(
            GDP_Error,
            r"Big-M \(-20, 19, 32\) for constraint d\[0\].c is not of "
            r"length two. Expected either a single value or "
            r"tuple or list of length two*",
            TransformationFactory('gdp.bigm').apply_to,
            m,
            bigM={None: M},
        )

    def test_list_wrong_length_err(self):
        m = models.makeTwoTermDisj()
        M = [-20, 19, 34]
        self.assertRaisesRegex(
            GDP_Error,
            r"Big-M \[-20, 19, 34\] for constraint d\[0\].c is not of "
            r"length two. Expected either a single value or "
            r"tuple or list of length two*",
            TransformationFactory('gdp.bigm').apply_to,
            m,
            bigM={None: M},
        )

    def test_create_using(self):
        m = models.makeTwoTermDisj()
        self.diff_apply_to_and_create_using(m)

    def test_indexed_constraints_in_disjunct(self):
        m = ConcreteModel()
        m.I = [1, 2, 3]
        m.x = Var(m.I, bounds=(0, 10))

        def c_rule(b, i):
            m = b.model()
            return m.x[i] >= i

        def d_rule(d, j):
            m = d.model()
            d.c = Constraint(m.I[:j], rule=c_rule)

        m.d = Disjunct(m.I, rule=d_rule)
        m.disjunction = Disjunction(expr=[m.d[i] for i in m.I])

        TransformationFactory('gdp.bigm').apply_to(m)
        transBlock = m._pyomo_gdp_bigm_reformulation

        # 2 blocks: the original Disjunct and the transformation block
        self.assertEqual(len(list(m.component_objects(Block, descend_into=False))), 1)
        self.assertEqual(len(list(m.component_objects(Disjunct))), 1)

        # Each relaxed disjunct should have 1 var (the reference to the
        # indicator var), and i "d[i].c" Constraints
        for i in [1, 2, 3]:
            relaxed = transBlock.relaxedDisjuncts[i - 1]
            self.assertEqual(len(list(relaxed.component_objects(Var))), 1)
            self.assertEqual(len(list(relaxed.component_data_objects(Var))), 1)
            self.assertEqual(len(list(relaxed.component_objects(Constraint))), 1)
            self.assertEqual(len(list(relaxed.component_data_objects(Constraint))), i)

    def test_virtual_indexed_constraints_in_disjunct(self):
        m = ConcreteModel()
        m.I = [1, 2, 3]
        m.x = Var(m.I, bounds=(0, 10))

        def d_rule(d, j):
            m = d.model()
            d.c = Constraint(Any)
            for k in range(j):
                d.c[k + 1] = m.x[k + 1] >= k + 1

        m.d = Disjunct(m.I, rule=d_rule)
        m.disjunction = Disjunction(expr=[m.d[i] for i in m.I])

        TransformationFactory('gdp.bigm').apply_to(m)
        transBlock = m._pyomo_gdp_bigm_reformulation

        # 2 blocks: the original Disjunct and the transformation block
        self.assertEqual(len(list(m.component_objects(Block, descend_into=False))), 1)
        self.assertEqual(len(list(m.component_objects(Disjunct))), 1)

        # Each relaxed disjunct should have 1 var (the reference to the
        # indicator var), and i "d[i].c" Constraints
        for i in [1, 2, 3]:
            relaxed = transBlock.relaxedDisjuncts[i - 1]
            self.assertEqual(len(list(relaxed.component_objects(Var))), 1)
            self.assertEqual(len(list(relaxed.component_data_objects(Var))), 1)
            self.assertEqual(len(list(relaxed.component_objects(Constraint))), 1)
            self.assertEqual(len(list(relaxed.component_data_objects(Constraint))), i)

    def test_local_var(self):
        m = models.localVar()
        bigm = TransformationFactory('gdp.bigm')
        bigm.apply_to(m)

        # we just need to make sure that constraint was transformed correctly,
        # which just means that the M values were correct.
        transformedC = bigm.get_transformed_constraints(m.disj2.cons)
        self.assertEqual(len(transformedC), 2)
        lb = transformedC[0]
        ub = transformedC[1]
        repn = generate_standard_repn(lb.body)
        self.assertTrue(repn.is_linear())
        ct.check_linear_coef(self, repn, m.disj2.indicator_var, -2)
        repn = generate_standard_repn(ub.body)
        self.assertTrue(repn.is_linear())
        ct.check_linear_coef(self, repn, m.disj2.indicator_var, 3)


class TwoTermDisjNonlinear(unittest.TestCase, CommonTests):
    def test_nonlinear_bigM(self):
        m = models.makeTwoTermDisj_Nonlinear()
        bigm = TransformationFactory('gdp.bigm')
        bigm.apply_to(m)
        disjBlock = m._pyomo_gdp_bigm_reformulation.relaxedDisjuncts

        # first constraint
        c = bigm.get_transformed_constraints(m.d[0].c)
        self.assertEqual(len(c), 1)
        c_ub = c[0]
        self.assertTrue(c_ub.active)
        repn = generate_standard_repn(c_ub.body)
        self.assertFalse(repn.is_linear())
        self.assertEqual(len(repn.linear_vars), 2)
        ct.check_linear_coef(self, repn, m.x, 1)
        ct.check_linear_coef(self, repn, m.d[0].indicator_var, 94)
        self.assertEqual(repn.constant, -94)
        self.assertEqual(c_ub.upper, m.d[0].c.upper)
        self.assertIsNone(c_ub.lower)

    def test_nonlinear_bigM_missing_var_bounds(self):
        m = models.makeTwoTermDisj_Nonlinear()
        m.y.setlb(None)
        self.assertRaisesRegex(
            GDP_Error,
            r"Cannot estimate M for unbounded "
            r"expressions.\n\t\(found while processing "
            r"constraint 'd\[0\].c'\)",
            TransformationFactory('gdp.bigm').apply_to,
            m,
        )

    def test_nonlinear_disjoint(self):
        m = ConcreteModel()
        x = m.x = Var(bounds=(-4, 4))
        y = m.y = Var(bounds=(-10, 10))
        m.disj = Disjunction(
            expr=[
                [x**2 + y**2 <= 2, x**3 + y**2 + x * y >= 1.0 / 2.0],
                [(x - 3) ** 2 + (y - 3) ** 2 <= 1],
            ]
        )
        bigm = TransformationFactory('gdp.bigm')
        bigm.apply_to(m)
        disjBlock = m._pyomo_gdp_bigm_reformulation.relaxedDisjuncts

        # first disjunct, first constraint
        c = bigm.get_transformed_constraints(m.disj_disjuncts[0].constraint[1])
        self.assertEqual(len(c), 1)
        c_ub = c[0]
        repn = generate_standard_repn(c_ub.body)
        self.assertFalse(repn.is_linear())
        self.assertEqual(len(repn.linear_vars), 1)
        ct.check_linear_coef(self, repn, m.disj_disjuncts[0].indicator_var, 114)
        self.assertEqual(repn.constant, -114)
        self.assertEqual(c_ub.upper, m.disj_disjuncts[0].constraint[1].upper)
        self.assertIsNone(c_ub.lower)
        # first disjunct, second constraint
        c = bigm.get_transformed_constraints(m.disj_disjuncts[0].constraint[2])
        self.assertEqual(len(c), 1)
        c_lb = c[0]
        repn = generate_standard_repn(c_lb.body)
        self.assertFalse(repn.is_linear())
        self.assertEqual(len(repn.linear_vars), 1)
        ct.check_linear_coef(self, repn, m.disj_disjuncts[0].indicator_var, -104.5)
        self.assertEqual(repn.constant, 104.5)
        self.assertEqual(c_lb.lower, m.disj_disjuncts[0].constraint[2].lower)
        self.assertIsNone(c_lb.upper)
        # second disjunct, first constraint
        c = bigm.get_transformed_constraints(m.disj_disjuncts[1].constraint[1])
        self.assertEqual(len(c), 1)
        c_ub = c[0]
        repn = generate_standard_repn(c_ub.body)
        self.assertFalse(repn.is_linear())
        self.assertEqual(len(repn.linear_vars), 3)
        ct.check_linear_coef(self, repn, m.x, -6)
        ct.check_linear_coef(self, repn, m.y, -6)
        ct.check_linear_coef(self, repn, m.disj_disjuncts[1].indicator_var, 217)
        self.assertEqual(repn.constant, -199)
        self.assertEqual(c_ub.upper, m.disj_disjuncts[1].constraint[1].upper)
        self.assertIsNone(c_ub.lower)


class TwoTermIndexedDisj(unittest.TestCase, CommonTests):
    def setUp(self):
        # set seed so we can test name collisions predictably
        random.seed(666)
        # These are the pairs of which disjunct indices map to which
        # blocks in the list of block on the transformation
        # block. This is needed in multiple tests, so I am storing it
        # here.
        self.pairs = [
            ((0, 1, 'A'), 0),
            ((1, 1, 'A'), 1),
            ((0, 1, 'B'), 2),
            ((1, 1, 'B'), 3),
            ((0, 2, 'A'), 4),
            ((1, 2, 'A'), 5),
            ((0, 2, 'B'), 6),
            ((1, 2, 'B'), 7),
        ]

    def test_xor_constraints(self):
        ct.check_indexed_xor_constraints(self, 'bigm')

    def test_deactivated_constraints(self):
        ct.check_constraints_deactivated_indexedDisjunction(self, 'bigm')

    def test_transformed_block_structure(self):
        m = models.makeTwoTermMultiIndexedDisjunction()
        TransformationFactory('gdp.bigm').apply_to(m)
        transBlock = m.component("_pyomo_gdp_bigm_reformulation")
        self.assertIsInstance(transBlock, Block)

        # check the IndexedBlock of transformed disjuncts
        disjBlock = transBlock.relaxedDisjuncts
        self.assertEqual(len(disjBlock), 8)

        # check that all 8 blocks have exactly one constraint on them.
        for i, j in self.pairs:
            self.assertEqual(len(disjBlock[j].component_map(Constraint)), 1)

    def test_disjunct_and_constraint_maps(self):
        m = models.makeTwoTermMultiIndexedDisjunction()
        bigm = TransformationFactory('gdp.bigm')
        bigm.apply_to(m)

        disjBlock = m._pyomo_gdp_bigm_reformulation.relaxedDisjuncts
        oldblock = m.component("disjunct")

        # this test relies on the fact that the disjuncts are going to be
        # relaxed in the same order every time, so they will correspond to
        # these indices on the transformation block:
        for src, dest in self.pairs:
            srcDisjunct = oldblock[src]
            transformedDisjunct = disjBlock[dest]
            self.assertIs(bigm.get_src_disjunct(transformedDisjunct), srcDisjunct)
            self.assertIs(transformedDisjunct, srcDisjunct.transformation_block)

            transformed = bigm.get_transformed_constraints(srcDisjunct.c)
            if src[0]:
                # equality
                self.assertEqual(len(transformed), 2)
                self.assertIsInstance(transformed[0], ConstraintData)
                self.assertIsInstance(transformed[1], ConstraintData)
                self.assertIs(bigm.get_src_constraint(transformed[0]), srcDisjunct.c)
                self.assertIs(bigm.get_src_constraint(transformed[1]), srcDisjunct.c)
            else:
                # >=
                self.assertEqual(len(transformed), 1)
                self.assertIsInstance(transformed[0], ConstraintData)
                # check reverse map from the container
                self.assertIs(bigm.get_src_constraint(transformed[0]), srcDisjunct.c)

    def test_deactivated_disjuncts(self):
        ct.check_deactivated_disjuncts(self, 'bigm')

    def test_deactivated_disjunction(self):
        ct.check_deactivated_disjunctions(self, 'bigm')

    def test_create_using(self):
        m = models.makeTwoTermMultiIndexedDisjunction()
        self.diff_apply_to_and_create_using(m)


class DisjOnBlock(unittest.TestCase, CommonTests):
    # when the disjunction is on a block, we want all of the stuff created by
    # the transformation to go on that block also so that solving the block
    # maintains its meaning

    def test_xor_constraint_added(self):
        ct.check_xor_constraint_added(self, 'bigm')

    def test_trans_block_created(self):
        ct.check_trans_block_created(self, 'bigm')

    def checkFirstDisjMs(self, model, disj1c1lb, disj1c1ub, disj1c2):
        bigm = TransformationFactory('gdp.bigm')

        c1 = bigm.get_transformed_constraints(model.b.disjunct[0].c)
        self.assertEqual(len(c1), 2)
        lb = c1[0]
        ub = c1[1]
        repn = generate_standard_repn(lb.body)
        self.assertTrue(repn.is_linear())
        self.assertEqual(repn.constant, -disj1c1lb)
        ct.check_linear_coef(self, repn, model.b.disjunct[0].indicator_var, disj1c1lb)
        repn = generate_standard_repn(ub.body)
        self.assertTrue(repn.is_linear())
        self.assertEqual(repn.constant, -disj1c1ub)
        ct.check_linear_coef(self, repn, model.b.disjunct[0].indicator_var, disj1c1ub)

        c2 = bigm.get_transformed_constraints(model.b.disjunct[1].c)
        self.assertEqual(len(c2), 1)
        ub = c2[0]
        repn = generate_standard_repn(ub.body)
        self.assertTrue(repn.is_linear())
        self.assertEqual(repn.constant, -disj1c2)
        ct.check_linear_coef(self, repn, model.b.disjunct[1].indicator_var, disj1c2)

    def checkMs(self, model, disj1c1lb, disj1c1ub, disj1c2, disj2c1, disj2c2):
        bigm = TransformationFactory('gdp.bigm')
        self.checkFirstDisjMs(model, disj1c1lb, disj1c1ub, disj1c2)

        c = bigm.get_transformed_constraints(model.simpledisj.c)
        self.assertEqual(len(c), 1)
        lb = c[0]
        repn = generate_standard_repn(lb.body)
        self.assertTrue(repn.is_linear())
        self.assertEqual(repn.constant, -disj2c1)
        ct.check_linear_coef(self, repn, model.simpledisj.indicator_var, disj2c1)

        c = bigm.get_transformed_constraints(model.simpledisj2.c)
        self.assertEqual(len(c), 1)
        ub = c[0]
        repn = generate_standard_repn(ub.body)
        self.assertTrue(repn.is_linear())
        self.assertEqual(repn.constant, -disj2c2)
        ct.check_linear_coef(self, repn, model.simpledisj2.indicator_var, disj2c2)

    def test_suffix_M_onBlock(self):
        m = models.makeTwoTermDisjOnBlock()
        # adding something that's not on the block so that I know that only
        # the stuff on the block was changed
        m = models.add_disj_not_on_block(m)
        m.b.BigM = Suffix(direction=Suffix.LOCAL)
        m.b.BigM[None] = 34
        bigm = TransformationFactory('gdp.bigm')
        bigm.apply_to(m)

        # check m values
        self.checkMs(m, -34, 34, 34, -3, 1.5)

        # check the source of the values
        ((l_val, l_src, l_key), (u_val, u_src, u_key)) = bigm.get_M_value_src(
            m.simpledisj.c
        )
        self.assertIsNone(l_src)
        self.assertIsNone(u_src)
        self.assertIsNone(l_key)
        self.assertIsNone(u_key)
        self.assertEqual(l_val, -3)
        self.assertIsNone(u_val)
        (l_val, u_val) = bigm.get_M_value(m.simpledisj.c)
        self.assertEqual(l_val, -3)
        self.assertIsNone(u_val)

        ((l_val, l_src, l_key), (u_val, u_src, u_key)) = bigm.get_M_value_src(
            m.simpledisj2.c
        )
        self.assertIsNone(l_src)
        self.assertIsNone(u_src)
        self.assertIsNone(l_key)
        self.assertIsNone(u_key)
        self.assertIsNone(l_val)
        self.assertEqual(u_val, 1.5)
        (l_val, u_val) = bigm.get_M_value(m.simpledisj2.c)
        self.assertIsNone(l_val)
        self.assertEqual(u_val, 1.5)

        ((l_val, l_src, l_key), (u_val, u_src, u_key)) = bigm.get_M_value_src(
            m.b.disjunct[0].c
        )
        self.assertIs(l_src, m.b.BigM)
        self.assertIs(u_src, m.b.BigM)
        self.assertIsNone(l_key)
        self.assertIsNone(u_key)
        self.assertEqual(l_val, -34)
        self.assertEqual(u_val, 34)
        l_val, u_val = bigm.get_M_value(m.b.disjunct[0].c)
        self.assertEqual(l_val, -34)
        self.assertEqual(u_val, 34)

        ((l_val, l_src, l_key), (u_val, u_src, u_key)) = bigm.get_M_value_src(
            m.b.disjunct[1].c
        )
        self.assertIsNone(l_src)
        self.assertIs(u_src, m.b.BigM)
        self.assertIsNone(l_key)
        self.assertIsNone(u_key)
        self.assertIsNone(l_val)
        self.assertEqual(u_val, 34)
        l_val, u_val = bigm.get_M_value(m.b.disjunct[1].c)
        self.assertIsNone(l_val)
        self.assertEqual(u_val, 34)

    def test_block_M_arg(self):
        m = models.makeTwoTermDisjOnBlock()
        m = models.add_disj_not_on_block(m)
        bigms = {m.b: 100, m.b.disjunct[1].c: 13}
        bigm = TransformationFactory('gdp.bigm')
        bigm.apply_to(m, bigM=bigms)
        self.checkMs(m, -100, 100, 13, -3, 1.5)

        # check the source of the values
        ((l_val, l_src, l_key), (u_val, u_src, u_key)) = bigm.get_M_value_src(
            m.simpledisj.c
        )
        self.assertIsNone(l_src)
        self.assertIsNone(u_src)
        self.assertIsNone(l_key)
        self.assertIsNone(u_key)
        self.assertEqual(l_val, -3)
        self.assertIsNone(u_val)
        (l_val, u_val) = bigm.get_M_value(m.simpledisj.c)
        self.assertEqual(l_val, -3)
        self.assertIsNone(u_val)

        ((l_val, l_src, l_key), (u_val, u_src, u_key)) = bigm.get_M_value_src(
            m.simpledisj2.c
        )
        self.assertIsNone(l_src)
        self.assertIsNone(u_src)
        self.assertIsNone(l_key)
        self.assertIsNone(u_key)
        self.assertIsNone(l_val)
        self.assertEqual(u_val, 1.5)
        (l_val, u_val) = bigm.get_M_value(m.simpledisj2.c)
        self.assertIsNone(l_val)
        self.assertEqual(u_val, 1.5)

        ((l_val, l_src, l_key), (u_val, u_src, u_key)) = bigm.get_M_value_src(
            m.b.disjunct[0].c
        )
        self.assertIs(l_src, bigms)
        self.assertIs(u_src, bigms)
        self.assertIs(l_key, m.b)
        self.assertIs(u_key, m.b)
        self.assertEqual(l_val, -100)
        self.assertEqual(u_val, 100)
        l_val, u_val = bigm.get_M_value(m.b.disjunct[0].c)
        self.assertEqual(l_val, -100)
        self.assertEqual(u_val, 100)

        ((l_val, l_src, l_key), (u_val, u_src, u_key)) = bigm.get_M_value_src(
            m.b.disjunct[1].c
        )
        self.assertIsNone(l_src)
        self.assertIs(u_src, bigms)
        self.assertIsNone(l_key)
        self.assertIs(u_key, m.b.disjunct[1].c)
        self.assertIsNone(l_val)
        self.assertEqual(u_val, 13)
        l_val, u_val = bigm.get_M_value(m.b.disjunct[1].c)
        self.assertIsNone(l_val)
        self.assertEqual(u_val, 13)

    def test_disjunct_M_arg(self):
        m = models.makeTwoTermDisjOnBlock()
        m = models.add_disj_not_on_block(m)
        bigm = TransformationFactory('gdp.bigm')
        bigms = {m.b: 100, m.b.disjunct[1]: 13}
        bigm.apply_to(m, bigM=bigms)
        self.checkMs(m, -100, 100, 13, -3, 1.5)

        # check the source of the values
        ((l_val, l_src, l_key), (u_val, u_src, u_key)) = bigm.get_M_value_src(
            m.simpledisj.c
        )
        self.assertIsNone(l_src)
        self.assertIsNone(u_src)
        self.assertIsNone(l_key)
        self.assertIsNone(u_key)
        self.assertEqual(l_val, -3)
        self.assertIsNone(u_val)
        (l_val, u_val) = bigm.get_M_value(m.simpledisj.c)
        self.assertEqual(l_val, -3)
        self.assertIsNone(u_val)

        ((l_val, l_src, l_key), (u_val, u_src, u_key)) = bigm.get_M_value_src(
            m.simpledisj2.c
        )
        self.assertIsNone(l_src)
        self.assertIsNone(u_src)
        self.assertIsNone(l_key)
        self.assertIsNone(u_key)
        self.assertIsNone(l_val)
        self.assertEqual(u_val, 1.5)
        (l_val, u_val) = bigm.get_M_value(m.simpledisj2.c)
        self.assertIsNone(l_val)
        self.assertEqual(u_val, 1.5)

        ((l_val, l_src, l_key), (u_val, u_src, u_key)) = bigm.get_M_value_src(
            m.b.disjunct[0].c
        )
        self.assertIs(l_src, bigms)
        self.assertIs(u_src, bigms)
        self.assertIs(l_key, m.b)
        self.assertIs(u_key, m.b)
        self.assertEqual(l_val, -100)
        self.assertEqual(u_val, 100)
        l_val, u_val = bigm.get_M_value(m.b.disjunct[0].c)
        self.assertEqual(l_val, -100)
        self.assertEqual(u_val, 100)

        ((l_val, l_src, l_key), (u_val, u_src, u_key)) = bigm.get_M_value_src(
            m.b.disjunct[1].c
        )
        self.assertIsNone(l_src)
        self.assertIs(u_src, bigms)
        self.assertIsNone(l_key)
        self.assertIs(u_key, m.b.disjunct[1])
        self.assertIsNone(l_val)
        self.assertEqual(u_val, 13)
        l_val, u_val = bigm.get_M_value(m.b.disjunct[1].c)
        self.assertIsNone(l_val)
        self.assertEqual(u_val, 13)

    def test_block_M_arg_with_default(self):
        m = models.makeTwoTermDisjOnBlock()
        m = models.add_disj_not_on_block(m)
        bigm = TransformationFactory('gdp.bigm')
        bigms = {
            m.b: 100,
            m.b.disjunct[1].c: 13,
            m.b.disjunct[0].c: (None, 50),
            None: 34,
        }
        bigm.apply_to(m, bigM=bigms)
        self.checkMs(m, -100, 50, 13, -34, 34)

        # check the source of the values
        ((l_val, l_src, l_key), (u_val, u_src, u_key)) = bigm.get_M_value_src(
            m.simpledisj.c
        )
        self.assertIs(l_src, bigms)
        self.assertIsNone(u_src)
        self.assertIsNone(l_key)
        self.assertIsNone(u_key)
        self.assertEqual(l_val, -34)
        self.assertIsNone(u_val)
        l_val, u_val = bigm.get_M_value(m.simpledisj.c)
        self.assertEqual(l_val, -34)
        self.assertIsNone(u_val)

        ((l_val, l_src, l_key), (u_val, u_src, u_key)) = bigm.get_M_value_src(
            m.simpledisj2.c
        )
        self.assertIsNone(l_src)
        self.assertIs(u_src, bigms)
        self.assertIsNone(l_key)
        self.assertIsNone(u_key)
        self.assertIsNone(l_val)
        self.assertEqual(u_val, 34)
        l_val, u_val = bigm.get_M_value(m.simpledisj2.c)
        self.assertIsNone(l_val)
        self.assertEqual(u_val, 34)

        ((l_val, l_src, l_key), (u_val, u_src, u_key)) = bigm.get_M_value_src(
            m.b.disjunct[0].c
        )
        self.assertIs(l_src, bigms)
        self.assertIs(u_src, bigms)
        self.assertIs(l_key, m.b)
        self.assertIs(u_key, m.b.disjunct[0].c)
        self.assertEqual(l_val, -100)
        self.assertEqual(u_val, 50)
        l_val, u_val = bigm.get_M_value(m.b.disjunct[0].c)
        self.assertEqual(l_val, -100)
        self.assertEqual(u_val, 50)

        ((l_val, l_src, l_key), (u_val, u_src, u_key)) = bigm.get_M_value_src(
            m.b.disjunct[1].c
        )
        self.assertIsNone(l_src)
        self.assertIs(u_src, bigms)
        self.assertIsNone(l_key)
        self.assertIs(u_key, m.b.disjunct[1].c)
        self.assertIsNone(l_val)
        self.assertEqual(u_val, 13)
        l_val, u_val = bigm.get_M_value(m.b.disjunct[1].c)
        self.assertIsNone(l_val)
        self.assertEqual(u_val, 13)

    def test_model_M_arg(self):
        m = models.makeTwoTermDisjOnBlock()
        m = models.add_disj_not_on_block(m)
        out = StringIO()
        with LoggingIntercept(out, 'pyomo.gdp.bigm'):
            TransformationFactory('gdp.bigm').apply_to(
                m, bigM={m: 100, m.b.disjunct[1].c: 13}
            )
        self.checkMs(m, -100, 100, 13, -100, 100)
        # make sure we didn't get any warnings when we used all the args
        self.assertEqual(out.getvalue(), '')

    def test_model_M_arg_overrides_None(self):
        m = models.makeTwoTermDisjOnBlock()
        m = models.add_disj_not_on_block(m)
        out = StringIO()
        with LoggingIntercept(out, 'pyomo.gdp.bigm'):
            TransformationFactory('gdp.bigm').apply_to(
                m, bigM={m: 100, m.b.disjunct[1].c: 13, None: 34}
            )
        self.checkMs(m, -100, 100, 13, -100, 100)
        self.assertEqual(
            out.getvalue(),
            "Unused arguments in the bigM map! "
            "These arguments were not used by the "
            "transformation:\n\tNone\n\n",
        )

    def test_warning_for_crazy_bigm_args(self):
        m = models.makeTwoTermDisjOnBlock()
        m = models.add_disj_not_on_block(m)
        out = StringIO()
        bigM = ComponentMap({m: 100, m.b.disjunct[1].c: 13})
        # this is silly
        bigM[m.a] = 34
        with LoggingIntercept(out, 'pyomo.gdp.bigm'):
            TransformationFactory('gdp.bigm').apply_to(m, bigM=bigM)
        self.checkMs(m, -100, 100, 13, -100, 100)
        self.assertEqual(
            out.getvalue(),
            "Unused arguments in the bigM map! "
            "These arguments were not used by the "
            "transformation:\n\ta\n\n",
        )

    def test_use_above_scope_m_value(self):
        m = models.makeTwoTermDisjOnBlock()
        m = models.add_disj_not_on_block(m)
        bigM = ComponentMap({m: 100, m.b.disjunct[1].c: 13})
        out = StringIO()
        # transform just the block. We expect to use the M value specified on
        # the model, and we should comment on nothing.
        with LoggingIntercept(out, 'pyomo.gdp.bigm'):
            TransformationFactory('gdp.bigm').apply_to(m.b, bigM=bigM)
        self.checkFirstDisjMs(m, -100, 100, 13)
        self.assertEqual(out.getvalue(), '')

    def test_unused_arguments_transform_block(self):
        m = models.makeTwoTermDisjOnBlock()
        m = models.add_disj_not_on_block(m)

        m.BigM = Suffix(direction=Suffix.LOCAL)
        m.BigM[None] = 1e6
        m.b.BigM = Suffix(direction=Suffix.LOCAL)
        m.b.BigM[None] = 15

        out = StringIO()
        with LoggingIntercept(out, 'pyomo.gdp.bigm'):
            TransformationFactory('gdp.bigm').apply_to(
                m.b, bigM={m: 100, m.b: 13, m.simpledisj2.c: 10}
            )

        self.checkFirstDisjMs(m, -13, 13, 13)

        # The order these get printed depends on a dictionary order, so test
        # this way...
        self.assertIn(
            "Unused arguments in the bigM map! "
            "These arguments were not used by the "
            "transformation:",
            out.getvalue(),
        )
        self.assertIn("simpledisj2.c", out.getvalue())
        self.assertIn("unknown", out.getvalue())

    def test_suffix_M_simple_disj(self):
        m = models.makeTwoTermDisjOnBlock()
        m = models.add_disj_not_on_block(m)
        m.simpledisj.BigM = Suffix(direction=Suffix.LOCAL)
        m.simpledisj.BigM[None] = 45
        m.BigM = Suffix(direction=Suffix.LOCAL)
        m.BigM[None] = 20

        bigm = TransformationFactory('gdp.bigm')
        bigm.apply_to(m)
        self.checkMs(m, -20, 20, 20, -45, 20)

        # check source of the m values
        ((l_val, l_src, l_key), (u_val, u_src, u_key)) = bigm.get_M_value_src(
            m.simpledisj.c
        )
        self.assertIs(l_src, m.simpledisj.BigM)
        self.assertIsNone(u_src)
        self.assertIsNone(l_key)
        self.assertIsNone(u_key)
        self.assertEqual(l_val, -45)
        self.assertIsNone(u_val)
        l_val, u_val = bigm.get_M_value(m.simpledisj.c)
        self.assertEqual(l_val, -45)
        self.assertIsNone(u_val)

        ((l_val, l_src, l_key), (u_val, u_src, u_key)) = bigm.get_M_value_src(
            m.simpledisj2.c
        )
        self.assertIsNone(l_src)
        self.assertIs(u_src, m.BigM)
        self.assertIsNone(l_key)
        self.assertIsNone(u_key)
        self.assertIsNone(l_val)
        self.assertEqual(u_val, 20)
        l_val, u_val = bigm.get_M_value(m.simpledisj2.c)
        self.assertIsNone(l_val)
        self.assertEqual(u_val, 20)

        ((l_val, l_src, l_key), (u_val, u_src, u_key)) = bigm.get_M_value_src(
            m.b.disjunct[0].c
        )
        self.assertIs(l_src, m.BigM)
        self.assertIs(u_src, m.BigM)
        self.assertIsNone(l_key)
        self.assertIsNone(u_key)
        self.assertEqual(l_val, -20)
        self.assertEqual(u_val, 20)
        l_val, u_val = bigm.get_M_value(m.b.disjunct[0].c)
        self.assertEqual(l_val, -20)
        self.assertEqual(u_val, 20)

        ((l_val, l_src, l_key), (u_val, u_src, u_key)) = bigm.get_M_value_src(
            m.b.disjunct[1].c
        )
        self.assertIsNone(l_src)
        self.assertIs(u_src, m.BigM)
        self.assertIsNone(l_key)
        self.assertIsNone(u_key)
        self.assertIsNone(l_val)
        self.assertEqual(u_val, 20)
        l_val, u_val = bigm.get_M_value(m.b.disjunct[1].c)
        self.assertIsNone(l_val)
        self.assertEqual(u_val, 20)

    def test_suffix_M_constraintKeyOnBlock(self):
        m = models.makeTwoTermDisjOnBlock()
        m.b.BigM = Suffix(direction=Suffix.LOCAL)
        m.b.BigM[m.b.disjunct[0].c] = 87
        m.b.BigM[None] = 64

        TransformationFactory('gdp.bigm').apply_to(m)
        self.checkFirstDisjMs(m, -87, 87, 64)

    def test_suffix_M_constraintKeyOnModel(self):
        m = models.makeTwoTermDisjOnBlock()
        m.b.BigM = Suffix(direction=Suffix.LOCAL)
        m.b.BigM[None] = 64
        m.BigM = Suffix(direction=Suffix.LOCAL)
        m.BigM[m.b.disjunct[0].c] = 87

        TransformationFactory('gdp.bigm').apply_to(m)
        self.checkFirstDisjMs(m, -87, 87, 64)

    def test_suffix_M_constraintKeyOnSimpleDisj(self):
        m = models.makeTwoTermDisjOnBlock()
        m = models.add_disj_not_on_block(m)
        m.simpledisj.BigM = Suffix(direction=Suffix.LOCAL)
        m.simpledisj.BigM[None] = 45
        m.simpledisj.BigM[m.simpledisj.c] = 87
        m.BigM = Suffix(direction=Suffix.LOCAL)
        m.BigM[None] = 20

        bigms = {m.b.disjunct[0].c: (-15, None)}
        bigm = TransformationFactory('gdp.bigm')

        bigm.apply_to(m, bigM=bigms)
        self.checkMs(m, -15, 20, 20, -87, 20)

        # check source of the m values
        ((l_val, l_src, l_key), (u_val, u_src, u_key)) = bigm.get_M_value_src(
            m.simpledisj.c
        )
        self.assertIs(l_src, m.simpledisj.BigM)
        self.assertIsNone(u_src)
        self.assertIs(l_key, m.simpledisj.c)
        self.assertIsNone(u_key)
        self.assertEqual(l_val, -87)
        self.assertIsNone(u_val)
        l_val, u_val = bigm.get_M_value(m.simpledisj.c)
        self.assertEqual(l_val, -87)
        self.assertIsNone(u_val)

        ((l_val, l_src, l_key), (u_val, u_src, u_key)) = bigm.get_M_value_src(
            m.simpledisj2.c
        )
        self.assertIsNone(l_src)
        self.assertIs(u_src, m.BigM)
        self.assertIsNone(l_key)
        self.assertIsNone(u_key)
        self.assertIsNone(l_val)
        self.assertEqual(u_val, 20)
        l_val, u_val = bigm.get_M_value(m.simpledisj2.c)
        self.assertIsNone(l_val)
        self.assertEqual(u_val, 20)

        ((l_val, l_src, l_key), (u_val, u_src, u_key)) = bigm.get_M_value_src(
            m.b.disjunct[0].c
        )
        self.assertIs(l_src, bigms)
        self.assertIs(u_src, m.BigM)
        self.assertIs(l_key, m.b.disjunct[0].c)
        self.assertIsNone(u_key)
        self.assertEqual(l_val, -15)
        self.assertEqual(u_val, 20)
        l_val, u_val = bigm.get_M_value(m.b.disjunct[0].c)
        self.assertEqual(l_val, -15)
        self.assertEqual(u_val, 20)

        ((l_val, l_src, l_key), (u_val, u_src, u_key)) = bigm.get_M_value_src(
            m.b.disjunct[1].c
        )
        self.assertIsNone(l_src)
        self.assertIs(u_src, m.BigM)
        self.assertIsNone(l_key)
        self.assertIsNone(u_key)
        self.assertIsNone(l_val)
        self.assertEqual(u_val, 20)
        l_val, u_val = bigm.get_M_value(m.b.disjunct[1].c)
        self.assertIsNone(l_val)
        self.assertEqual(u_val, 20)

    def test_suffix_M_constraintKeyOnSimpleDisj_deprecated_m_src_method(self):
        m = models.makeTwoTermDisjOnBlock()
        m = models.add_disj_not_on_block(m)
        m.simpledisj.BigM = Suffix(direction=Suffix.LOCAL)
        m.simpledisj.BigM[None] = 45
        m.simpledisj.BigM[m.simpledisj.c] = 87
        m.BigM = Suffix(direction=Suffix.LOCAL)
        m.BigM[None] = 20

        bigms = {m.b.disjunct[0].c: (-15, None)}
        bigm = TransformationFactory('gdp.bigm')

        bigm.apply_to(m, bigM=bigms)

        # check source of the m values
        (src, key) = bigm.get_m_value_src(m.simpledisj.c)
        self.assertIs(src, m.simpledisj.BigM)
        self.assertIs(key, m.simpledisj.c)
        (src, key) = bigm.get_m_value_src(m.simpledisj2.c)
        self.assertIs(src, m.BigM)
        self.assertIsNone(key)
        self.assertRaisesRegex(
            GDP_Error,
            r"This is why this method is deprecated: The lower "
            r"and upper M values for constraint b.disjunct\[0\].c "
            r"came from different sources, please use the "
            r"get_M_value_src method.",
            bigm.get_m_value_src,
            m.b.disjunct[0].c,
        )
        (src, key) = bigm.get_m_value_src(m.b.disjunct[1].c)
        self.assertIs(src, m.BigM)
        self.assertIsNone(key)

    def test_disjunct_M_arg_deprecated_m_src_method(self):
        m = models.makeTwoTermDisjOnBlock()
        m = models.add_disj_not_on_block(m)
        bigm = TransformationFactory('gdp.bigm')
        bigms = {m.b: 100, m.b.disjunct[1]: 13}
        bigm.apply_to(m, bigM=bigms)
        self.checkMs(m, -100, 100, 13, -3, 1.5)

        # check the source of the values
        (src, key) = bigm.get_m_value_src(m.simpledisj.c)
        self.assertEqual(src, -3)
        self.assertIsNone(key)
        (src, key) = bigm.get_m_value_src(m.simpledisj2.c)
        self.assertIsNone(src)
        self.assertEqual(key, 1.5)
        (src, key) = bigm.get_m_value_src(m.b.disjunct[0].c)
        self.assertIs(src, bigms)
        self.assertIs(key, m.b)
        (src, key) = bigm.get_m_value_src(m.b.disjunct[1].c)
        self.assertIs(src, bigms)
        self.assertIs(key, m.b.disjunct[1])

    def test_largest_M_value(self):
        m = models.makeTwoTermDisjOnBlock()
        m = models.add_disj_not_on_block(m)
        bigm = TransformationFactory('gdp.bigm')
        bigms = {m.b: 100, m.b.disjunct[1]: 13}
        bigm.apply_to(m, bigM=bigms)

        self.assertEqual(bigm.get_largest_M_value(m), 100)

    def test_block_targets_inactive(self):
        ct.check_block_targets_inactive(self, 'bigm')

    def test_block_only_targets_transformed(self):
        ct.check_block_only_targets_transformed(self, 'bigm')

    def test_create_using(self):
        m = models.makeTwoTermDisjOnBlock()
        ct.diff_apply_to_and_create_using(self, m, 'gdp.bigm')


class ScalarDisjIndexedConstraints(unittest.TestCase, CommonTests):
    def setUp(self):
        # set seed so we can test name collisions predictably
        random.seed(666)

    def test_do_not_transform_deactivated_constraintDatas(self):
        # ESJ: specific to how bigM transforms constraints (so not a common test
        # with hull)
        m = models.makeTwoTermDisj_IndexedConstraints()
        m.BigM = Suffix(direction=Suffix.LOCAL)
        m.BigM[None] = 30
        m.b.simpledisj1.c[1].deactivate()
        bigm = TransformationFactory('gdp.bigm')
        bigm.apply_to(m)

        # the real test: This wasn't transformed
        with self.assertRaisesRegex(
            GDP_Error, r"Constraint 'b.simpledisj1.c\[1\]' has not been transformed."
        ):
            bigm.get_transformed_constraints(m.b.simpledisj1.c[1])

        # and the rest of the container was transformed
        cons_list = bigm.get_transformed_constraints(m.b.simpledisj1.c[2])
        self.assertEqual(len(cons_list), 2)
        lb = cons_list[0]
        ub = cons_list[1]
        self.assertIsInstance(lb, constraint.ConstraintData)
        self.assertIsInstance(ub, constraint.ConstraintData)

    def checkMs(
        self, m, disj1c1lb, disj1c1ub, disj1c2lb, disj1c2ub, disj2c1ub, disj2c2ub
    ):
        bigm = TransformationFactory('gdp.bigm')
        m_values = bigm.get_all_M_values_by_constraint(m)

        c = bigm.get_transformed_constraints(m.b.simpledisj1.c[1])
        self.assertEqual(len(c), 2)
        lb = c[0]
        ub = c[1]
        repn = generate_standard_repn(lb.body)
        self.assertTrue(repn.is_linear())
        self.assertEqual(repn.constant, -disj1c1lb)
        ct.check_linear_coef(self, repn, m.b.simpledisj1.indicator_var, disj1c1lb)
        repn = generate_standard_repn(ub.body)
        self.assertTrue(repn.is_linear())
        self.assertEqual(repn.constant, -disj1c1ub)
        ct.check_linear_coef(self, repn, m.b.simpledisj1.indicator_var, disj1c1ub)
        self.assertIn(m.b.simpledisj1.c[1], m_values.keys())
        self.assertEqual(m_values[m.b.simpledisj1.c[1]][0], disj1c1lb)
        self.assertEqual(m_values[m.b.simpledisj1.c[1]][1], disj1c1ub)

        c = bigm.get_transformed_constraints(m.b.simpledisj1.c[2])
        self.assertEqual(len(c), 2)
        lb = c[0]
        ub = c[1]
        repn = generate_standard_repn(lb.body)
        self.assertTrue(repn.is_linear())
        self.assertEqual(repn.constant, -disj1c2lb)
        ct.check_linear_coef(self, repn, m.b.simpledisj1.indicator_var, disj1c2lb)
        repn = generate_standard_repn(ub.body)
        self.assertTrue(repn.is_linear())
        self.assertEqual(repn.constant, -disj1c2ub)
        ct.check_linear_coef(self, repn, m.b.simpledisj1.indicator_var, disj1c2ub)
        self.assertIn(m.b.simpledisj1.c[2], m_values.keys())
        self.assertEqual(m_values[m.b.simpledisj1.c[2]][0], disj1c2lb)
        self.assertEqual(m_values[m.b.simpledisj1.c[2]][1], disj1c2ub)

        c = bigm.get_transformed_constraints(m.b.simpledisj2.c[1])
        self.assertEqual(len(c), 1)
        ub = c[0]
        repn = generate_standard_repn(ub.body)
        self.assertTrue(repn.is_linear())
        self.assertEqual(repn.constant, -disj2c1ub)
        ct.check_linear_coef(self, repn, m.b.simpledisj2.indicator_var, disj2c1ub)
        self.assertIn(m.b.simpledisj2.c[1], m_values.keys())
        self.assertEqual(m_values[m.b.simpledisj2.c[1]][1], disj2c1ub)
        self.assertIsNone(m_values[m.b.simpledisj2.c[1]][0])

        c = bigm.get_transformed_constraints(m.b.simpledisj2.c[2])
        self.assertEqual(len(c), 1)
        ub = c[0]
        repn = generate_standard_repn(ub.body)
        self.assertTrue(repn.is_linear())
        self.assertEqual(repn.constant, -disj2c2ub)
        ct.check_linear_coef(self, repn, m.b.simpledisj2.indicator_var, disj2c2ub)
        self.assertIn(m.b.simpledisj2.c[2], m_values.keys())
        self.assertEqual(m_values[m.b.simpledisj2.c[2]][1], disj2c2ub)
        self.assertIsNone(m_values[m.b.simpledisj2.c[2]][0])

        # verify that we don't have anything extra in this dictionary either.
        self.assertEqual(len(m_values), 4)

    def test_suffix_M_constraintData_on_block(self):
        m = models.makeTwoTermDisj_IndexedConstraints()
        m.b.BigM = Suffix(direction=Suffix.LOCAL)
        m.b.BigM[None] = 30
        m.b.BigM[m.b.simpledisj1.c[1]] = 15

        TransformationFactory('gdp.bigm').apply_to(m)
        self.checkMs(m, -15, 15, -30, 30, 30, 30)

    def test_suffix_M_indexedConstraint_on_block(self):
        m = models.makeTwoTermDisj_IndexedConstraints()
        m.b.BigM = Suffix(direction=Suffix.LOCAL)
        m.b.BigM[None] = 30
        m.b.BigM[m.b.simpledisj2.c] = 15

        TransformationFactory('gdp.bigm').apply_to(m)
        self.checkMs(m, -30, 30, -30, 30, 15, 15)

    def test_suffix_M_constraintData_on_simpleDisjunct(self):
        m = models.makeTwoTermDisj_IndexedConstraints()
        m.BigM = Suffix(direction=Suffix.LOCAL)
        m.BigM[None] = 65
        m.b.simpledisj1.BigM = Suffix(direction=Suffix.LOCAL)
        m.b.simpledisj1.BigM[m.b.simpledisj1.c[2]] = (-14, 13)

        TransformationFactory('gdp.bigm').apply_to(m)
        self.checkMs(m, -65, 65, -14, 13, 65, 65)

    def test_suffix_M_indexedConstraint_on_simpleDisjunct(self):
        m = models.makeTwoTermDisj_IndexedConstraints()
        m.BigM = Suffix(direction=Suffix.LOCAL)
        m.BigM[None] = 65
        m.b.simpledisj1.BigM = Suffix(direction=Suffix.LOCAL)
        m.b.simpledisj1.BigM[m.b.simpledisj1.c] = (-14, 13)

        TransformationFactory('gdp.bigm').apply_to(m)
        self.checkMs(m, -14, 13, -14, 13, 65, 65)

    def test_unbounded_var_m_estimation_err(self):
        m = models.makeTwoTermDisj_IndexedConstraints()
        self.assertRaisesRegex(
            GDP_Error,
            r"Cannot estimate M for unbounded "
            r"expressions.\n\t\(found while processing "
            r"constraint 'b.simpledisj1.c\[1\]'\). "
            r"Please specify a value of M "
            r"or ensure all variables that appear in the "
            r"constraint are bounded.",
            TransformationFactory('gdp.bigm').apply_to,
            m,
        )

    def test_create_using(self):
        m = models.makeTwoTermDisj_IndexedConstraints()
        m.BigM = Suffix(direction=Suffix.LOCAL)
        m.BigM[None] = 100
        self.diff_apply_to_and_create_using(m)


class SimpleDisjIndexedConstraints(metaclass=RenamedClass):
    __renamed__new_class__ = ScalarDisjIndexedConstraints
    __renamed__version__ = '6.0'


class MultiTermDisj(unittest.TestCase, CommonTests):
    def setUp(self):
        # set seed so we can test name collisions predictably
        random.seed(666)

    def test_xor_constraint(self):
        ct.check_three_term_xor_constraint(self, 'bigm')

    def test_create_using(self):
        m = models.makeThreeTermIndexedDisj()
        self.diff_apply_to_and_create_using(m)


class IndexedConstraintsInDisj(unittest.TestCase, CommonTests):
    def setUp(self):
        # set seed so we can test name collisions predictably
        random.seed(666)

    def test_transformed_constraints_on_block(self):
        # constraints should still be moved as indexed constraints, and we will
        # just add ['lb', 'ub'] as another index (using both for equality and
        # both bounds and the one that we need when we only have one bound)
        m = models.makeTwoTermDisj_IndexedConstraints_BoundedVars()
        bigm = TransformationFactory('gdp.bigm')
        bigm.apply_to(m)

        transBlock = m.component("_pyomo_gdp_bigm_reformulation")
        self.assertIsInstance(transBlock, Block)
        disjBlock = transBlock.component("relaxedDisjuncts")
        self.assertIsInstance(disjBlock, Block)
        self.assertEqual(len(disjBlock), 2)

        cons11 = bigm.get_transformed_constraints(m.disjunct[0].c[1])
        self.assertEqual(len(cons11), 1)
        cons11_lb = cons11[0]
        self.assertIsInstance(cons11_lb.parent_component(), Constraint)
        self.assertTrue(cons11_lb.active)
        cons12 = bigm.get_transformed_constraints(m.disjunct[0].c[2])
        self.assertEqual(len(cons12), 1)
        cons12_lb = cons12[0]
        self.assertIsInstance(cons12_lb.parent_component(), Constraint)
        self.assertTrue(cons12_lb.active)

        cons21 = bigm.get_transformed_constraints(m.disjunct[1].c[1])
        self.assertEqual(len(cons21), 2)
        cons21_lb = cons21[0]
        cons21_ub = cons21[1]
        self.assertIsInstance(cons21_lb.parent_component(), Constraint)
        self.assertIsInstance(cons21_ub.parent_component(), Constraint)
        self.assertTrue(cons21_lb.active)
        self.assertTrue(cons21_ub.active)
        cons22 = bigm.get_transformed_constraints(m.disjunct[1].c[2])
        self.assertEqual(len(cons22), 2)
        cons22_lb = cons22[0]
        cons22_ub = cons22[1]
        self.assertIsInstance(cons22_lb.parent_component(), Constraint)
        self.assertIsInstance(cons22_ub.parent_component(), Constraint)
        self.assertTrue(cons22_lb.active)
        self.assertTrue(cons22_ub.active)

    def checkMs(self, model, c11lb, c12lb, c21lb, c21ub, c22lb, c22ub):
        bigm = TransformationFactory('gdp.bigm')
        c = bigm.get_transformed_constraints(model.disjunct[0].c[1])
        self.assertEqual(len(c), 1)
        lb = c[0]
        repn = generate_standard_repn(lb.body)
        self.assertTrue(repn.is_linear())
        self.assertEqual(len(repn.linear_vars), 2)
        self.assertEqual(repn.constant, -c11lb)
        ct.check_linear_coef(self, repn, model.disjunct[0].indicator_var, c11lb)
        c = bigm.get_transformed_constraints(model.disjunct[0].c[2])
        self.assertEqual(len(c), 1)
        lb = c[0]
        repn = generate_standard_repn(lb.body)
        self.assertTrue(repn.is_linear())
        self.assertEqual(len(repn.linear_vars), 2)
        self.assertEqual(repn.constant, -c12lb)
        ct.check_linear_coef(self, repn, model.disjunct[0].indicator_var, c12lb)

        c = bigm.get_transformed_constraints(model.disjunct[1].c[1])
        self.assertEqual(len(c), 2)
        lb = c[0]
        ub = c[1]
        repn = generate_standard_repn(lb.body)
        self.assertTrue(repn.is_linear())
        self.assertEqual(len(repn.linear_vars), 2)
        self.assertEqual(repn.constant, -c21lb)
        ct.check_linear_coef(self, repn, model.disjunct[1].indicator_var, c21lb)
        repn = generate_standard_repn(ub.body)
        self.assertTrue(repn.is_linear())
        self.assertEqual(len(repn.linear_vars), 2)
        self.assertEqual(repn.constant, -c21ub)
        ct.check_linear_coef(self, repn, model.disjunct[1].indicator_var, c21ub)
        c = bigm.get_transformed_constraints(model.disjunct[1].c[2])
        self.assertEqual(len(c), 2)
        lb = c[0]
        ub = c[1]
        repn = generate_standard_repn(lb.body)
        self.assertTrue(repn.is_linear())
        self.assertEqual(len(repn.linear_vars), 2)
        self.assertEqual(repn.constant, -c22lb)
        ct.check_linear_coef(self, repn, model.disjunct[1].indicator_var, c22lb)
        repn = generate_standard_repn(ub.body)
        self.assertTrue(repn.is_linear())
        self.assertEqual(len(repn.linear_vars), 2)
        self.assertEqual(repn.constant, -c22ub)
        ct.check_linear_coef(self, repn, model.disjunct[1].indicator_var, c22ub)

    def test_arg_M_constraintdata(self):
        m = models.makeTwoTermDisj_IndexedConstraints_BoundedVars()
        # specify a suffix on None so we can be happy we overrode it.
        m.BigM = Suffix(direction=Suffix.LOCAL)
        m.BigM[None] = 20
        # specify a suffix on a componentdata so we can be happy we overrode it
        m.BigM[m.disjunct[0].c[1]] = 19

        # give an arg
        TransformationFactory('gdp.bigm').apply_to(
            m, bigM={None: 19, m.disjunct[0].c[1]: 17, m.disjunct[0].c[2]: 18}
        )

        # check that m values are what we expect
        self.checkMs(m, -17, -18, -19, 19, -19, 19)

    def test_arg_M_indexedConstraint(self):
        m = models.makeTwoTermDisj_IndexedConstraints_BoundedVars()
        # specify a suffix on None so we can be happy we overrode it.
        m.BigM = Suffix(direction=Suffix.LOCAL)
        m.BigM[None] = 20
        # specify a suffix on a component so we can be happy we overrode it
        m.BigM[m.disjunct[0].c] = 19

        # give an arg. Doing this one as a ComponentMap, just to make sure.
        TransformationFactory('gdp.bigm').apply_to(
            m, bigM=ComponentMap({None: 19, m.disjunct[0].c: 17})
        )
        self.checkMs(m, -17, -17, -19, 19, -19, 19)

    def test_suffix_M_None_on_indexedConstraint(self):
        m = models.makeTwoTermDisj_IndexedConstraints_BoundedVars()
        m.BigM = Suffix(direction=Suffix.LOCAL)
        m.BigM[None] = 20
        m.BigM[m.disjunct[0].c] = 19
        TransformationFactory('gdp.bigm').apply_to(m)
        self.checkMs(m, -19, -19, -20, 20, -20, 20)

    def test_suffix_M_None_on_constraintdata(self):
        m = models.makeTwoTermDisj_IndexedConstraints_BoundedVars()
        # specify a suffix on None so we can be happy we overrode it.
        m.BigM = Suffix(direction=Suffix.LOCAL)
        m.BigM[None] = 20
        m.BigM[m.disjunct[0].c[1]] = 19

        TransformationFactory('gdp.bigm').apply_to(m)

        # check that m values are what we expect
        self.checkMs(m, -19, -20, -20, 20, -20, 20)

    def test_suffix_M_indexedConstraint_on_disjData(self):
        m = models.makeTwoTermDisj_IndexedConstraints_BoundedVars()
        m.BigM = Suffix(direction=Suffix.LOCAL)
        m.BigM[None] = 20
        # specify a suffix on a disjunctData
        m.disjunct[0].BigM = Suffix(direction=Suffix.LOCAL)
        m.BigM[m.disjunct[0].c] = 19

        TransformationFactory('gdp.bigm').apply_to(m)
        self.checkMs(m, -19, -19, -20, 20, -20, 20)

    def test_suffix_M_constraintData_on_disjData(self):
        m = models.makeTwoTermDisj_IndexedConstraints_BoundedVars()
        m.BigM = Suffix(direction=Suffix.LOCAL)
        m.BigM[None] = 20
        # specify a suffix on a disjunctData
        m.disjunct[0].BigM = Suffix(direction=Suffix.LOCAL)
        m.BigM[m.disjunct[0].c] = 19
        m.BigM[m.disjunct[0].c[1]] = 18

        TransformationFactory('gdp.bigm').apply_to(m)
        self.checkMs(m, -18, -19, -20, 20, -20, 20)

    def test_create_using(self):
        m = models.makeTwoTermDisj_IndexedConstraints_BoundedVars()
        self.diff_apply_to_and_create_using(m)


class DisjunctInMultipleDisjunctions(unittest.TestCase, CommonTests):
    def test_error_for_same_disjunct_in_multiple_disjunctions(self):
        ct.check_error_for_same_disjunct_in_multiple_disjunctions(self, 'bigm')


class TestTargets_SingleDisjunction(unittest.TestCase, CommonTests):
    def test_only_targets_inactive(self):
        ct.check_only_targets_inactive(self, 'bigm')

    def test_only_targets_transformed(self):
        ct.check_only_targets_get_transformed(self, 'bigm')

    def test_target_not_a_component_err(self):
        ct.check_target_not_a_component_error(self, 'bigm')

    def test_targets_cannot_be_cuids(self):
        ct.check_targets_cannot_be_cuids(self, 'bigm')

    # [ESJ 09/14/2019] See my rant in #1072, but I think this is why we cannot
    # actually support this!
    # def test_break_targets_with_cuids(self):
    #     m = models.makeTwoSimpleDisjunctions()
    #     b = Block() # so this guy has no parent, he's some mistake presumably
    #     # But we specify *him* has the target with cuid
    #     TransformationFactory('gdp.bigm').apply_to(m, targets=ComponentUID(b))

    #     # No error, and we've transformed the whole model
    #     m.pprint()


class TestTargets_IndexedDisjunction(unittest.TestCase, CommonTests):
    def test_indexedDisj_targets_inactive(self):
        ct.check_indexedDisj_targets_inactive(self, 'bigm')

    def test_indexedDisj_only_targets_transformed(self):
        ct.check_indexedDisj_only_targets_transformed(self, 'bigm')

    def test_warn_for_untransformed(self):
        ct.check_warn_for_untransformed(self, 'bigm')

    def test_disjData_targets_inactive(self):
        ct.check_disjData_targets_inactive(self, 'bigm')

    def test_disjData_only_targets_transformed(self):
        ct.check_disjData_only_targets_transformed(self, 'bigm')

    def test_indexedBlock_targets_inactive(self):
        ct.check_indexedBlock_targets_inactive(self, 'bigm')

    def test_indexedBlock_only_targets_transformed(self):
        ct.check_indexedBlock_only_targets_transformed(self, 'bigm')

    def test_blockData_targets_inactive(self):
        ct.check_blockData_targets_inactive(self, 'bigm')

    def test_blockData_only_targets_transformed(self):
        ct.check_blockData_only_targets_transformed(self, 'bigm')

    def test_do_not_transform_deactivated_targets(self):
        ct.check_do_not_transform_deactivated_targets(self, 'bigm')

    def test_create_using(self):
        m = models.makeDisjunctionsOnIndexedBlock()
        ct.diff_apply_to_and_create_using(self, m, 'gdp.bigm')


class DisjunctionInDisjunct(unittest.TestCase, CommonTests):
    def setUp(self):
        # set seed so we can test name collisions predictably
        random.seed(666)

    def test_disjuncts_inactive(self):
        ct.check_disjuncts_inactive_nested(self, 'bigm')

    def test_deactivated_disjunct_leaves_nested_disjuncts_active(self):
        ct.check_deactivated_disjunct_leaves_nested_disjunct_active(self, 'bigm')

    def check_disjunction_transformation_block_structure(self, transBlock, pairs):
        self.assertIsInstance(transBlock, Block)

        disjBlock = transBlock.relaxedDisjuncts
        self.assertIsInstance(disjBlock, Block)
        # All the transformed outer disjuncts should be on Block:
        self.assertEqual(len(disjBlock), len(pairs))

        # This test will also rely on the disjunctions being relaxed in the same
        # order every time
        bigm = TransformationFactory('gdp.bigm')
        for i, j in pairs:
            for comp in j:
                self.assertIs(
                    bigm.get_transformed_constraints(comp)[0].parent_block(),
                    disjBlock[i],
                )

    def test_transformation_block_structure(self):
        m = models.makeNestedDisjunctions()
        TransformationFactory('gdp.bigm').apply_to(m)

        # This is the transformation block for the outer disjunction
        transBlock = m.disjunction.algebraic_constraint.parent_block()
        pairs = [
            (0, [m.simpledisjunct.innerdisjunct0.c]),
            (1, [m.simpledisjunct.innerdisjunct1.c]),
            (2, []),  # No constraints, just a reference to simpledisjunct's
            # indicator_var
            (5, [m.disjunct[0].c]),
            (2, [m.disjunct[1].innerdisjunct[0].c]),
            (3, [m.disjunct[1].innerdisjunct[1].c]),
            (6, []),  # Again no constraints, just indicator var ref
        ]
        self.check_disjunction_transformation_block_structure(transBlock, pairs)
        # we have the XOR constraints for both the outer and inner disjunctions
        self.assertIsInstance(transBlock.component("disjunction_xor"), Constraint)

    def test_mappings_between_disjunctions_and_xors(self):
        m = models.makeNestedDisjunctions()
        transform = TransformationFactory('gdp.bigm')
        transform.apply_to(m)

        transBlock1 = m.component("_pyomo_gdp_bigm_reformulation")
        transBlock2 = m.disjunct[1].component("_pyomo_gdp_bigm_reformulation")
        transBlock3 = m.simpledisjunct.component("_pyomo_gdp_bigm_reformulation")

        disjunctionPairs = [
            (m.disjunction, transBlock1.disjunction_xor),
            (m.disjunct[1].innerdisjunction[0], transBlock2.innerdisjunction_xor[0]),
            (m.simpledisjunct.innerdisjunction, transBlock3.innerdisjunction_xor),
        ]

        # check disjunction mappings
        for disjunction, xor in disjunctionPairs:
            self.assertIs(disjunction.algebraic_constraint, xor)
            self.assertIs(transform.get_src_disjunction(xor), disjunction)

    def test_disjunct_mappings(self):
        m = models.makeNestedDisjunctions()
        bigm = TransformationFactory('gdp.bigm')
        bigm.apply_to(m)

        disjunctBlocks = m._pyomo_gdp_bigm_reformulation.relaxedDisjuncts

        # I want to check that I correctly updated the pointers to the
        # transformation blocks on the inner Disjuncts.
        self.assertIs(
            m.disjunct[1].innerdisjunct[0].transformation_block, disjunctBlocks[2]
        )
        self.assertIs(disjunctBlocks[2]._src_disjunct(), m.disjunct[1].innerdisjunct[0])

        self.assertIs(
            m.disjunct[1].innerdisjunct[1].transformation_block, disjunctBlocks[3]
        )
        self.assertIs(disjunctBlocks[3]._src_disjunct(), m.disjunct[1].innerdisjunct[1])

        self.assertIs(
            m.simpledisjunct.innerdisjunct0.transformation_block, disjunctBlocks[0]
        )
        self.assertIs(
            disjunctBlocks[0]._src_disjunct(), m.simpledisjunct.innerdisjunct0
        )

        self.assertIs(
            m.simpledisjunct.innerdisjunct1.transformation_block, disjunctBlocks[1]
        )
        self.assertIs(
            disjunctBlocks[1]._src_disjunct(), m.simpledisjunct.innerdisjunct1
        )

    def test_m_value_mappings(self):
        m = models.makeNestedDisjunctions()
        bigm = TransformationFactory('gdp.bigm')
        m.simpledisjunct.BigM = Suffix(direction=Suffix.LOCAL)
        m.simpledisjunct.BigM[None] = 58
        m.simpledisjunct.BigM[m.simpledisjunct.innerdisjunct0.c] = 42
        bigms = {m.disjunct[1].innerdisjunct[0]: 89}
        bigm.apply_to(m, bigM=bigms)

        ((l_val, l_src, l_key), (u_val, u_src, u_key)) = bigm.get_M_value_src(
            m.disjunct[1].innerdisjunct[0].c
        )
        self.assertIs(l_src, bigms)
        self.assertIs(u_src, bigms)
        self.assertIs(l_key, m.disjunct[1].innerdisjunct[0])
        self.assertIs(u_key, m.disjunct[1].innerdisjunct[0])
        self.assertEqual(l_val, -89)
        self.assertEqual(u_val, 89)

        ((l_val, l_src, l_key), (u_val, u_src, u_key)) = bigm.get_M_value_src(
            m.disjunct[1].innerdisjunct[1].c
        )
        self.assertIsNone(l_src)
        self.assertIsNone(u_src)
        self.assertIsNone(l_key)
        self.assertIsNone(u_key)
        self.assertEqual(l_val, -5)
        self.assertIsNone(u_val)

        ((l_val, l_src, l_key), (u_val, u_src, u_key)) = bigm.get_M_value_src(
            m.disjunct[0].c
        )
        self.assertIsNone(l_src)
        self.assertIsNone(u_src)
        self.assertIsNone(l_key)
        self.assertIsNone(u_key)
        self.assertEqual(l_val, -11)
        self.assertEqual(u_val, 7)

        ((l_val, l_src, l_key), (u_val, u_src, u_key)) = bigm.get_M_value_src(
            m.disjunct[1].c
        )
        self.assertIsNone(l_src)
        self.assertIsNone(u_src)
        self.assertIsNone(l_key)
        self.assertIsNone(u_key)
        self.assertIsNone(l_val)
        self.assertEqual(u_val, 21)

        ((l_val, l_src, l_key), (u_val, u_src, u_key)) = bigm.get_M_value_src(
            m.simpledisjunct.innerdisjunct0.c
        )
        self.assertIsNone(l_src)
        self.assertIs(u_src, m.simpledisjunct.BigM)
        self.assertIsNone(l_key)
        self.assertIs(u_key, m.simpledisjunct.innerdisjunct0.c)
        self.assertIsNone(l_val)
        self.assertEqual(u_val, 42)

        ((l_val, l_src, l_key), (u_val, u_src, u_key)) = bigm.get_M_value_src(
            m.simpledisjunct.innerdisjunct1.c
        )
        self.assertIs(l_src, m.simpledisjunct.BigM)
        self.assertIsNone(u_src)
        self.assertIsNone(l_key)
        self.assertIsNone(u_key)
        self.assertEqual(l_val, -58)
        self.assertIsNone(u_val)

    # many of the transformed constraints look like this, so can call this
    # function to test them.
    def check_bigM_constraint(self, cons, variable, M, indicator_var):
        assertExpressionsEqual(
            self,
            cons.body,
            variable - float(M) * (1 - indicator_var.get_associated_binary()),
        )

    def check_inner_xor_constraint(self, inner_disjunction, outer_disjunct, bigm):
        inner_xor = inner_disjunction.algebraic_constraint
        sum_indicators = sum(
            d.binary_indicator_var for d in inner_disjunction.disjuncts
        )
        assertExpressionsEqual(self, inner_xor.expr, sum_indicators == 1)
        # this guy has been transformed
        self.assertFalse(inner_xor.active)
        cons = bigm.get_transformed_constraints(inner_xor)
        self.assertEqual(len(cons), 2)
        lb = cons[0]
        ct.check_obj_in_active_tree(self, lb)
        lb_expr = self.simplify_cons(lb, leq=False)
        assertExpressionsEqual(
            self,
            lb_expr,
            1.0 <= sum_indicators - outer_disjunct.binary_indicator_var + 1.0,
        )
        ub = cons[1]
        ct.check_obj_in_active_tree(self, ub)
        ub_expr = self.simplify_cons(ub, leq=True)
        assertExpressionsEqual(
            self,
            ub_expr,
            sum_indicators + outer_disjunct.binary_indicator_var - 1 <= 1.0,
        )

    def test_transformed_constraints(self):
        # We'll check all the transformed constraints to make sure
        # that nothing was transformed twice. The real key is that the
        # xor constraints created by the inner disjunctions get
        # transformed by the outer ones.
        m = models.makeNestedDisjunctions()
        bigm = TransformationFactory('gdp.bigm')
        bigm.apply_to(m)
        cons1 = bigm.get_transformed_constraints(m.disjunct[1].innerdisjunct[0].c)
        self.assertEqual(len(cons1), 2)
        cons1lb = cons1[0]
        cons1ub = cons1[1]
        self.assertEqual(cons1lb.lower, 0)
        self.assertIsNone(cons1lb.upper)
        assertExpressionsEqual(
            self,
            cons1lb.body,
            EXPR.SumExpression(
                [
                    m.z,
                    EXPR.NegationExpression(
                        (
                            EXPR.ProductExpression(
                                (
                                    0.0,
                                    EXPR.LinearExpression(
                                        [
                                            1,
                                            EXPR.MonomialTermExpression(
                                                (
                                                    -1,
                                                    m.disjunct[1]
                                                    .innerdisjunct[0]
                                                    .binary_indicator_var,
                                                )
                                            ),
                                            1,
                                            EXPR.MonomialTermExpression(
                                                (-1, m.disjunct[1].binary_indicator_var)
                                            ),
                                        ]
                                    ),
                                )
                            ),
                        )
                    ),
                ]
            ),
        )
        assertExpressionsEqual(
            self,
            cons1ub.expr,
            m.z
            - 10.0
            * (
                1
                - m.disjunct[1].innerdisjunct[0].binary_indicator_var
                + 1
                - m.disjunct[1].binary_indicator_var
            )
            <= 0.0,
        )

        cons2 = bigm.get_transformed_constraints(m.disjunct[1].innerdisjunct[1].c)
        self.assertEqual(len(cons2), 1)
        cons2lb = cons2[0]
        assertExpressionsEqual(
            self,
            cons2lb.expr,
            5.0
            <= m.z
            - (-5.0)
            * (
                1
                - m.disjunct[1].innerdisjunct[1].binary_indicator_var
                + 1
                - m.disjunct[1].binary_indicator_var
            ),
        )

        cons3 = bigm.get_transformed_constraints(m.simpledisjunct.innerdisjunct0.c)
        self.assertEqual(len(cons3), 1)
        cons3ub = cons3[0]
        assertExpressionsEqual(
            self,
            cons3ub.expr,
            m.x
            - 7.0
            * (
                1
                - m.simpledisjunct.innerdisjunct0.binary_indicator_var
                + 1
                - m.simpledisjunct.binary_indicator_var
            )
            <= 2.0,
        )

        cons4 = bigm.get_transformed_constraints(m.simpledisjunct.innerdisjunct1.c)
        self.assertEqual(len(cons4), 1)
        cons4lb = cons4[0]
        assertExpressionsEqual(
            self,
            cons4lb.expr,
            m.x
            - (-13.0)
            * (
                1
                - m.simpledisjunct.innerdisjunct1.binary_indicator_var
                + 1
                - m.simpledisjunct.binary_indicator_var
            )
            >= 4.0,
        )

        # Here we check that the xor constraint from
        # simpledisjunct.innerdisjunction is transformed.
        self.check_inner_xor_constraint(
            m.simpledisjunct.innerdisjunction, m.simpledisjunct, bigm
        )

        cons6 = bigm.get_transformed_constraints(m.disjunct[0].c)
        self.assertEqual(len(cons6), 2)
        cons6lb = cons6[0]
        self.assertIsNone(cons6lb.upper)
        self.assertEqual(cons6lb.lower, 2)
        self.check_bigM_constraint(cons6lb, m.x, -11, m.disjunct[0].indicator_var)
        cons6ub = cons6[1]
        self.assertIsNone(cons6ub.lower)
        self.assertEqual(cons6ub.upper, 2)
        self.check_bigM_constraint(cons6ub, m.x, 7, m.disjunct[0].indicator_var)

        # now we check that the xor constraint from disjunct[1].innerdisjunction
        # is correct.
        self.check_inner_xor_constraint(
            m.disjunct[1].innerdisjunction[0], m.disjunct[1], bigm
        )

        cons8 = bigm.get_transformed_constraints(m.disjunct[1].c)
        self.assertEqual(len(cons8), 1)
        cons8ub = cons8[0]
        self.assertIsNone(cons8ub.lower)
        self.assertEqual(cons8ub.upper, 2)
        self.check_bigM_constraint(cons8ub, m.a, 21, m.disjunct[1].indicator_var)

    def test_unique_reference_to_nested_indicator_var(self):
        ct.check_unique_reference_to_nested_indicator_var(self, 'bigm')

    def test_disjunct_targets_inactive(self):
        ct.check_disjunct_targets_inactive(self, 'bigm')

    def test_disjunct_only_targets_transformed(self):
        ct.check_disjunct_only_targets_transformed(self, 'bigm')

    def test_disjunctData_targets_inactive(self):
        ct.check_disjunctData_targets_inactive(self, 'bigm')

    def test_disjunctData_only_targets_transformed(self):
        ct.check_disjunctData_only_targets_transformed(self, 'bigm')

    def test_cannot_call_transformation_on_disjunction(self):
        ct.check_cannot_call_transformation_on_disjunction(self, 'bigm')

    def test_disjunction_target_err(self):
        ct.check_disjunction_target_err(self, 'bigm')

    def test_nested_disjunction_target(self):
        ct.check_nested_disjunction_target(self, 'bigm')

    def test_target_appears_twice(self):
        ct.check_target_appears_twice(self, 'bigm')

    def test_create_using(self):
        m = models.makeNestedDisjunctions()
        self.diff_apply_to_and_create_using(m)

    def test_indexed_nested_disjunction(self):
        # When we have a nested disjunction inside of a disjunct, we need to
        # make sure that we don't delete the relaxedDisjuncts container because
        # we will end up moving things out of it in two different steps. If that
        # were to happen, this would throw an error when it can't find the block
        # the second time.
        m = ConcreteModel()
        m.d1 = Disjunct()
        m.d1.indexedDisjunct1 = Disjunct([0, 1])
        m.d1.indexedDisjunct2 = Disjunct([0, 1])

        @m.d1.Disjunction([0, 1])
        def innerIndexed(d, i):
            return [d.indexedDisjunct1[i], d.indexedDisjunct2[i]]

        m.d2 = Disjunct()
        m.outer = Disjunction(expr=[m.d1, m.d2])

        TransformationFactory('gdp.bigm').apply_to(m)

        # we check that they all ended up on the same Block in the end (I don't
        # really care in what order for this test)
        disjuncts = [
            m.d1,
            m.d2,
            m.d1.indexedDisjunct1[0],
            m.d1.indexedDisjunct1[1],
            m.d1.indexedDisjunct2[0],
            m.d1.indexedDisjunct2[1],
        ]
        for disjunct in disjuncts:
            self.assertIs(
                disjunct.transformation_block.parent_component(),
                m._pyomo_gdp_bigm_reformulation.relaxedDisjuncts,
            )

    def simplify_cons(self, cons, leq):
        visitor = LinearRepnVisitor({}, {}, {}, None)
        repn = visitor.walk_expression(cons.body)
        self.assertIsNone(repn.nonlinear)
        if leq:
            self.assertIsNone(cons.lower)
            ub = cons.upper
            return ub >= repn.to_expression(visitor)
        else:
            self.assertIsNone(cons.upper)
            lb = cons.lower
            return lb <= repn.to_expression(visitor)

    def check_hierarchical_nested_model(self, m, bigm):
        outer_xor = m.disjunction_block.disjunction.algebraic_constraint
        ct.check_two_term_disjunction_xor(
            self, outer_xor, m.disj1, m.disjunct_block.disj2
        )

        self.check_inner_xor_constraint(
            m.disjunct_block.disj2.disjunction, m.disjunct_block.disj2, bigm
        )

        # outer disjunction constraints
        disj1c = bigm.get_transformed_constraints(m.disj1.c)
        self.assertEqual(len(disj1c), 1)
        cons = disj1c[0]
        assertExpressionsEqual(
            self,
            cons.expr,
            m.x[1] ** 2
            + m.x[2] ** 2
            + m.x[3] ** 2
            + m.x[4] ** 2
            - 143.0 * (1 - m.disj1.binary_indicator_var)
            <= 1.0,
        )

        disj2c = bigm.get_transformed_constraints(m.disjunct_block.disj2.c)
        self.assertEqual(len(disj2c), 1)
        cons = disj2c[0]
        assertExpressionsEqual(
            self,
            cons.expr,
            (3 - m.x[1]) ** 2
            + (3 - m.x[2]) ** 2
            + (3 - m.x[3]) ** 2
            + (3 - m.x[4]) ** 2
            - 99.0 * (1 - m.disjunct_block.disj2.binary_indicator_var)
            <= 1.0,
        )

        # inner disjunction constraints
        innerd1c = bigm.get_transformed_constraints(
            m.disjunct_block.disj2.disjunction_disjuncts[0].constraint[1]
        )
        self.assertEqual(len(innerd1c), 1)
        cons = innerd1c[0]
        assertExpressionsEqual(
            self,
            cons.expr,
            m.x[1] ** 2
            + m.x[2] ** 2
            + m.x[3] ** 2
            + m.x[4] ** 2
            - 143.0
            * (
                1
                - m.disjunct_block.disj2.disjunction_disjuncts[0].binary_indicator_var
                + 1
                - m.disjunct_block.disj2.binary_indicator_var
            )
            <= 1.0,
        )

        innerd2c = bigm.get_transformed_constraints(
            m.disjunct_block.disj2.disjunction_disjuncts[1].constraint[1]
        )
        self.assertEqual(len(innerd2c), 1)
        cons = innerd2c[0]
        assertExpressionsEqual(
            self,
            cons.expr,
            (3 - m.x[1]) ** 2
            + (3 - m.x[2]) ** 2
            + (3 - m.x[3]) ** 2
            + (3 - m.x[4]) ** 2
            - 99.0
            * (
                1
                - m.disjunct_block.disj2.disjunction_disjuncts[1].binary_indicator_var
                + 1
                - m.disjunct_block.disj2.binary_indicator_var
            )
            <= 1.0,
        )

    def test_hierarchical_badly_ordered_targets(self):
        m = models.makeHierarchicalNested_DeclOrderMatchesInstantiationOrder()
        bigm = TransformationFactory('gdp.bigm')
        bigm.apply_to(m, targets=[m.disjunction_block, m.disjunct_block.disj2])

        # the real test here is that the above doesn't scream about there being
        # an untransformed Disjunction inside of a Disjunct it's trying to
        # transform. So let's just check that everything is transformed
        self.check_hierarchical_nested_model(m, bigm)

    def test_decl_order_opposite_instantiation_order(self):
        # In this test, we create the same problem as above, but we don't even
        # need targets!
        m = models.makeHierarchicalNested_DeclOrderOppositeInstantiationOrder()
        bigm = TransformationFactory('gdp.bigm')
        bigm.apply_to(m)

        # Like above, the real test is that the above doesn't scream. We can use
        # the same check to make sure everything is transformed correctly.
        self.check_hierarchical_nested_model(m, bigm)

    @unittest.skipUnless(gurobi_available, "Gurobi is not available")
    def test_do_not_assume_nested_indicators_local(self):
        ct.check_do_not_assume_nested_indicators_local(self, 'gdp.bigm')

    @unittest.skipUnless(gurobi_available, "Gurobi is not available")
    def test_constraints_not_enforced_when_an_ancestor_indicator_is_False(self):
        m = ConcreteModel()
        m.x = Var(bounds=(0, 30))

        m.left = Disjunct()
        m.left.left = Disjunct()
        m.left.left.c = Constraint(expr=m.x >= 10)
        m.left.right = Disjunct()
        m.left.right.c = Constraint(expr=m.x >= 9)
        m.left.disjunction = Disjunction(expr=[m.left.left, m.left.right])
        m.right = Disjunct()
        m.right.left = Disjunct()
        m.right.left.c = Constraint(expr=m.x >= 11)
        m.right.right = Disjunct()
        m.right.right.c = Constraint(expr=m.x >= 8)
        m.right.disjunction = Disjunction(expr=[m.right.left, m.right.right])
        m.disjunction = Disjunction(expr=[m.left, m.right])

        m.equiv_left = LogicalConstraint(
            expr=m.left.left.indicator_var.equivalent_to(m.right.left.indicator_var)
        )
        m.equiv_right = LogicalConstraint(
            expr=m.left.right.indicator_var.equivalent_to(m.right.right.indicator_var)
        )

        m.obj = Objective(expr=m.x)

        TransformationFactory('gdp.bigm').apply_to(m)
        results = SolverFactory('gurobi').solve(m)
        self.assertEqual(
            results.solver.termination_condition, TerminationCondition.optimal
        )
        self.assertTrue(value(m.right.indicator_var))
        self.assertFalse(value(m.left.indicator_var))
        self.assertTrue(value(m.right.right.indicator_var))
        self.assertFalse(value(m.right.left.indicator_var))
        self.assertTrue(value(m.left.right.indicator_var))
        self.assertAlmostEqual(value(m.x), 8)


class IndexedDisjunction(unittest.TestCase):
    # this tests that if the targets are a subset of the
    # DisjunctDatas in an IndexedDisjunction that the xor constraint
    # created on the parent block will still be indexed as expected.
    def test_xor_constraint(self):
        ct.check_indexed_xor_constraints_with_targets(self, 'bigm')

    def test_partial_deactivate_indexed_disjunction(self):
        ct.check_partial_deactivate_indexed_disjunction(self, 'bigm')


class BlocksOnDisjuncts(unittest.TestCase):
    # ESJ: All of these tests are specific to bigm because they check how much
    # stuff is on the transformation blocks.
    def setUp(self):
        # set seed so we can test name collisions predictably
        random.seed(666)

    def test_transformed_constraint_nameConflicts(self):
        m = models.makeTwoTermDisj_BlockOnDisj()
        bigm = TransformationFactory('gdp.bigm')
        bigm.apply_to(m)

        transBlock = m._pyomo_gdp_bigm_reformulation
        disjBlock = transBlock.relaxedDisjuncts

        self.assertIsInstance(disjBlock, Block)
        self.assertEqual(len(disjBlock), 2)
        evil0 = bigm.get_transformed_constraints(m.evil[0].c)
        self.assertEqual(len(evil0), 1)
        self.assertIs(evil0[0].parent_block(), disjBlock[0])

        evil1 = bigm.get_transformed_constraints(m.evil[1].component('b.c'))
        self.assertEqual(len(evil1), 1)
        self.assertIs(evil1[0].parent_block(), disjBlock[1])
        evil1 = bigm.get_transformed_constraints(m.evil[1].b.c)
        self.assertEqual(len(evil1), 2)
        self.assertIs(evil1[0].parent_block(), disjBlock[1])
        self.assertIs(evil1[1].parent_block(), disjBlock[1])
        evil1 = bigm.get_transformed_constraints(m.evil[1].b.anotherblock.c)
        self.assertEqual(len(evil1), 1)
        self.assertIs(evil1[0].parent_block(), disjBlock[1])
        evil1 = bigm.get_transformed_constraints(m.evil[1].bb[1].c)
        self.assertEqual(len(evil1), 2)
        self.assertIs(evil1[0].parent_block(), disjBlock[1])
        self.assertIs(evil1[1].parent_block(), disjBlock[1])

    def check_all_but_evil1_b_anotherblock_constraint_transformed(self, m):
        bigm = TransformationFactory('gdp.bigm')
        bigm.apply_to(m)

        transBlock = m._pyomo_gdp_bigm_reformulation
        disjBlock = transBlock.relaxedDisjuncts

        self.assertIsInstance(disjBlock, Block)
        self.assertEqual(len(disjBlock), 2)
        evil0 = bigm.get_transformed_constraints(m.evil[0].c)
        self.assertEqual(len(evil0), 1)
        self.assertIs(evil0[0].parent_block(), disjBlock[0])

        evil1 = bigm.get_transformed_constraints(m.evil[1].component('b.c'))
        self.assertEqual(len(evil1), 1)
        self.assertIs(evil1[0].parent_block(), disjBlock[1])
        evil1 = bigm.get_transformed_constraints(m.evil[1].b.c)
        self.assertEqual(len(evil1), 2)
        self.assertIs(evil1[0].parent_block(), disjBlock[1])
        self.assertIs(evil1[1].parent_block(), disjBlock[1])
        with self.assertRaisesRegex(
            GDP_Error,
            r"Constraint 'evil\[1\].b.anotherblock.c' has not been transformed.",
        ):
            bigm.get_transformed_constraints(m.evil[1].b.anotherblock.c)

        evil1 = bigm.get_transformed_constraints(m.evil[1].bb[1].c)
        self.assertEqual(len(evil1), 2)
        self.assertIs(evil1[0].parent_block(), disjBlock[1])
        self.assertIs(evil1[1].parent_block(), disjBlock[1])

    def test_do_not_transform_deactivated_constraint(self):
        m = models.makeTwoTermDisj_BlockOnDisj()
        m.evil[1].b.anotherblock.c.deactivate()
        self.check_all_but_evil1_b_anotherblock_constraint_transformed(m)

    def test_do_not_transform_deactivated_block(self):
        m = models.makeTwoTermDisj_BlockOnDisj()
        m.evil[1].b.anotherblock.deactivate()

        self.check_all_but_evil1_b_anotherblock_constraint_transformed(m)

    def test_pick_up_bigm_suffix_on_block(self):
        m = models.makeTwoTermDisj_BlockOnDisj()
        m.evil[1].b.BigM = Suffix(direction=Suffix.LOCAL)
        m.evil[1].b.BigM[m.evil[1].b.c] = 2000
        bigm = TransformationFactory('gdp.bigm')
        bigm.apply_to(m)

        # check that the m value got used
        cons_list = bigm.get_transformed_constraints(m.evil[1].b.c)
        ub = cons_list[1]
        self.assertEqual(ub.upper, 0)
        self.assertIsNone(ub.lower)
        repn = generate_standard_repn(ub.body)
        self.assertTrue(repn.is_linear())
        self.assertEqual(repn.constant, -2000)
        self.assertEqual(len(repn.linear_vars), 2)
        self.assertIs(repn.linear_vars[0], m.x)
        self.assertEqual(repn.linear_coefs[0], 1)
        self.assertIs(repn.linear_vars[1], m.evil[1].binary_indicator_var)
        self.assertEqual(repn.linear_coefs[1], 2000)

    def test_use_correct_none_suffix(self):
        m = ConcreteModel()
        m.x = Var(bounds=(-100, 111))
        m.b = Block()
        m.b.d = Disjunct()
        m.b.d.foo = Block()

        m.b.d.c = Constraint(expr=m.x >= 9)

        m.b.BigM = Suffix()
        m.b.BigM[None] = 10
        m.b.d.foo.BigM = Suffix()
        m.b.d.foo.BigM[None] = 1

        m.d = Disjunct()
        m.disj = Disjunction(expr=[m.d, m.b.d])

        bigm = TransformationFactory('gdp.bigm')
        bigm.apply_to(m)

        # we should have picked up 10 for m.b.d.c
        cons_list = bigm.get_transformed_constraints(m.b.d.c)
        lb = cons_list[0]
        self.assertEqual(lb.lower, 9)
        self.assertIsNone(lb.upper)
        repn = generate_standard_repn(lb.body)
        self.assertTrue(repn.is_linear())
        self.assertEqual(repn.constant, 10)
        self.assertEqual(len(repn.linear_vars), 2)
        self.assertIs(repn.linear_vars[0], m.x)
        self.assertEqual(repn.linear_coefs[0], 1)
        self.assertIs(repn.linear_vars[1], m.b.d.binary_indicator_var)
        self.assertEqual(repn.linear_coefs[1], -10)


class UntransformableObjectsOnDisjunct(unittest.TestCase):
    def test_RangeSet(self):
        ct.check_RangeSet(self, 'bigm')

    def test_Expression(self):
        ct.check_Expression(self, 'bigm')


class TransformABlock(unittest.TestCase):
    def test_transformation_simple_block(self):
        ct.check_transformation_simple_block(self, 'bigm')

    def test_transform_block_data(self):
        ct.check_transform_block_data(self, 'bigm')

    def test_simple_block_target(self):
        ct.check_simple_block_target(self, 'bigm')

    def test_block_data_target(self):
        ct.check_block_data_target(self, 'bigm')

    def test_indexed_block_target(self):
        ct.check_indexed_block_target(self, 'bigm')


class IndexedDisjunctions(unittest.TestCase):
    def setUp(self):
        # set seed so we can test name collisions predictably
        random.seed(666)

    def test_disjunction_data_target(self):
        ct.check_disjunction_data_target(self, 'bigm')

    def test_disjunction_data_target_any_index(self):
        ct.check_disjunction_data_target_any_index(self, 'bigm')

    # ESJ: This and the following tests are *very* similar to those in hull,
    # but I actually bothered to check the additional transformed objects in
    # hull (disaggregated variables, bounds constraints...), so they are
    # reproduced independently there.
    def check_trans_block_disjunctions_of_disjunct_datas(self, m):
        transBlock1 = m.component("_pyomo_gdp_bigm_reformulation")
        self.assertIsInstance(transBlock1, Block)
        self.assertIsInstance(transBlock1.component("relaxedDisjuncts"), Block)
        # We end up with a transformation block for every ScalarDisjunction or
        # IndexedDisjunction.
        bigm = TransformationFactory('gdp.bigm')
        self.assertEqual(len(transBlock1.relaxedDisjuncts), 4)
        firstTerm1 = bigm.get_transformed_constraints(m.firstTerm[1].cons)
        self.assertIs(firstTerm1[0].parent_block(), transBlock1.relaxedDisjuncts[0])
        self.assertEqual(len(firstTerm1), 2)
        secondTerm1 = bigm.get_transformed_constraints(m.secondTerm[1].cons)
        self.assertIs(secondTerm1[0].parent_block(), transBlock1.relaxedDisjuncts[1])
        self.assertEqual(len(secondTerm1), 1)
        firstTerm2 = bigm.get_transformed_constraints(m.firstTerm[2].cons)
        self.assertIs(firstTerm2[0].parent_block(), transBlock1.relaxedDisjuncts[2])
        self.assertEqual(len(firstTerm2), 2)
        secondTerm2 = bigm.get_transformed_constraints(m.secondTerm[2].cons)
        self.assertIs(secondTerm2[0].parent_block(), transBlock1.relaxedDisjuncts[3])
        self.assertEqual(len(secondTerm2), 1)

    def test_simple_disjunction_of_disjunct_datas(self):
        ct.check_simple_disjunction_of_disjunct_datas(self, 'bigm')

    def test_any_indexed_disjunction_of_disjunct_datas(self):
        m = models.makeAnyIndexedDisjunctionOfDisjunctDatas()
        bigm = TransformationFactory('gdp.bigm')
        bigm.apply_to(m)

        transBlock = m.component("_pyomo_gdp_bigm_reformulation")
        self.assertIsInstance(transBlock, Block)
        self.assertIsInstance(transBlock.component("relaxedDisjuncts"), Block)
        self.assertEqual(len(transBlock.relaxedDisjuncts), 4)
        firstTerm1 = bigm.get_transformed_constraints(m.firstTerm[1].cons)
        self.assertIs(firstTerm1[0].parent_block(), transBlock.relaxedDisjuncts[0])
        self.assertEqual(len(firstTerm1), 2)
        secondTerm1 = bigm.get_transformed_constraints(m.secondTerm[1].cons)
        self.assertIs(secondTerm1[0].parent_block(), transBlock.relaxedDisjuncts[1])
        self.assertEqual(len(secondTerm1), 1)
        firstTerm2 = bigm.get_transformed_constraints(m.firstTerm[2].cons)
        self.assertIs(firstTerm2[0].parent_block(), transBlock.relaxedDisjuncts[2])
        self.assertEqual(len(firstTerm1), 2)
        secondTerm2 = bigm.get_transformed_constraints(m.secondTerm[2].cons)
        self.assertIs(secondTerm2[0].parent_block(), transBlock.relaxedDisjuncts[3])
        self.assertEqual(len(secondTerm1), 1)

        self.assertIsInstance(
            m.disjunction[1].algebraic_constraint.parent_component(), Constraint
        )
        self.assertIsInstance(
            m.disjunction[2].algebraic_constraint.parent_component(), Constraint
        )

    def check_first_iteration(self, model):
        transBlock = model.component("_pyomo_gdp_bigm_reformulation")
        self.assertIsInstance(transBlock, Block)
        self.assertIsInstance(transBlock.component("disjunctionList_xor"), Constraint)
        self.assertEqual(len(transBlock.disjunctionList_xor), 1)
        self.assertFalse(model.disjunctionList[0].active)

    def check_second_iteration(self, model):
        transBlock = model.component("_pyomo_gdp_bigm_reformulation_4")
        self.assertIsInstance(transBlock, Block)
        self.assertIsInstance(transBlock.component("relaxedDisjuncts"), Block)
        self.assertEqual(len(transBlock.relaxedDisjuncts), 2)
        bigm = TransformationFactory('gdp.bigm')

        if model.component('firstTerm') is None:
            firstTerm1 = model.component('firstTerm[1]')
            secondTerm1 = model.component('secondTerm[1]')
        else:
            firstTerm1 = model.firstTerm[1]
            secondTerm1 = model.secondTerm[1]

        firstTerm = bigm.get_transformed_constraints(firstTerm1.cons)
        self.assertIs(firstTerm[0].parent_block(), transBlock.relaxedDisjuncts[0])
        self.assertEqual(len(firstTerm), 2)

        secondTerm = bigm.get_transformed_constraints(secondTerm1.cons)
        self.assertIs(secondTerm[0].parent_block(), transBlock.relaxedDisjuncts[1])
        self.assertEqual(len(secondTerm), 1)

        self.assertIsInstance(
            model.disjunctionList[1].algebraic_constraint.parent_component(), Constraint
        )
        self.assertIsInstance(
            model.disjunctionList[0].algebraic_constraint.parent_component(), Constraint
        )
        self.assertFalse(model.disjunctionList[1].active)
        self.assertFalse(model.disjunctionList[0].active)

    def test_disjunction_and_disjuncts_indexed_by_any(self):
        ct.check_disjunction_and_disjuncts_indexed_by_any(self, 'bigm')

    def test_iteratively_adding_disjunctions_transform_container(self):
        ct.check_iteratively_adding_disjunctions_transform_container(self, 'bigm')

    def test_iteratively_adding_disjunctions_transform_model(self):
        ct.check_iteratively_adding_disjunctions_transform_model(self, 'bigm')

    def test_iteratively_adding_to_indexed_disjunction_on_block(self):
        ct.check_iteratively_adding_to_indexed_disjunction_on_block(self, 'bigm')


class TestErrors(unittest.TestCase):
    def test_transform_empty_disjunction(self):
        ct.check_transform_empty_disjunction(self, 'bigm')

    def test_deactivated_disjunct_nonzero_indicator_var(self):
        ct.check_deactivated_disjunct_nonzero_indicator_var(self, 'bigm')

    def test_deactivated_disjunct_unfixed_indicator_var(self):
        ct.check_deactivated_disjunct_unfixed_indicator_var(self, 'bigm')

    def test_infeasible_xor_because_all_disjuncts_deactivated(self):
        m = ct.setup_infeasible_xor_because_all_disjuncts_deactivated(self, 'bigm')
        bigm = TransformationFactory('gdp.bigm')

        transBlock = m.component("_pyomo_gdp_bigm_reformulation")
        self.assertIsInstance(transBlock, Block)
        self.assertEqual(len(transBlock.relaxedDisjuncts), 2)
        self.assertIsInstance(transBlock.component("disjunction_xor"), Constraint)
        disjunct1 = transBlock.relaxedDisjuncts[0]
        relaxed_xor = bigm.get_transformed_constraints(
            m.disjunction_disjuncts[0].nestedDisjunction.algebraic_constraint
        )
        # It was an equality
        self.assertEqual(len(relaxed_xor), 2)
        self.assertIsInstance(relaxed_xor[0].parent_component(), Constraint)
        relaxed_xor_lb = relaxed_xor[0]
        relaxed_xor_ub = relaxed_xor[1]
        repn = generate_standard_repn(relaxed_xor_lb.body)
        self.assertEqual(relaxed_xor_lb.lower, 1)
        self.assertIsNone(relaxed_xor_lb.upper)
        # the other variables got eaten in the constant because they are fixed.
        self.assertEqual(len(repn.linear_vars), 1)
        ct.check_linear_coef(self, repn, m.disjunction.disjuncts[0].indicator_var, -1)
        self.assertEqual(repn.constant, 1)
        repn = generate_standard_repn(relaxed_xor_ub.body)
        self.assertIsNone(relaxed_xor_ub.lower)
        self.assertEqual(value(relaxed_xor_ub.upper), 1)
        self.assertEqual(len(repn.linear_vars), 1)
        ct.check_linear_coef(self, repn, m.disjunction.disjuncts[0].indicator_var, 1)

        # and last check that the other constraints here look fine
        x0 = bigm.get_transformed_constraints(m.disjunction_disjuncts[0].constraint[1])
        self.assertEqual(len(x0), 2)
        lb = x0[0]
        ub = x0[1]
        self.assertIsInstance(lb.parent_component(), Constraint)
        # lb = x0[(1, 'lb')]
        self.assertEqual(value(lb.lower), 0)
        self.assertIsNone(lb.upper)
        repn = generate_standard_repn(lb.body)
        self.assertEqual(repn.constant, 0)
        self.assertEqual(len(repn.linear_vars), 1)
        ct.check_linear_coef(self, repn, m.x, 1)

        self.assertIsInstance(ub.parent_component(), Constraint)
        self.assertIsNone(ub.lower)
        self.assertEqual(value(ub.upper), 0)
        repn = generate_standard_repn(ub.body)
        self.assertEqual(repn.constant, -8)
        self.assertEqual(len(repn.linear_vars), 2)
        ct.check_linear_coef(self, repn, m.x, 1)
        ct.check_linear_coef(self, repn, m.disjunction_disjuncts[0].indicator_var, 8)

    def test_retrieving_nondisjunctive_components(self):
        ct.check_retrieving_nondisjunctive_components(self, 'bigm')

    def test_ask_for_transformed_constraint_from_untransformed_disjunct(self):
        ct.check_ask_for_transformed_constraint_from_untransformed_disjunct(
            self, 'bigm'
        )

    def test_silly_target(self):
        ct.check_silly_target(self, 'bigm')

    def test_untransformed_arcs(self):
        ct.check_untransformed_network_raises_GDPError(self, 'bigm')


class EstimatingMwithFixedVars(unittest.TestCase):
    def test_tighter_Ms_when_vars_fixed_forever(self):
        m = ConcreteModel()
        m.x = Var(bounds=(0, 10))
        m.y = Var(bounds=(0, 70))
        m.d = Disjunct()
        m.d.c = Constraint(expr=m.x + m.y <= 13)
        m.d2 = Disjunct()
        m.d2.c = Constraint(expr=m.x >= 7)
        m.disj = Disjunction(expr=[m.d, m.d2])
        m.y.fix(10)
        bigm = TransformationFactory('gdp.bigm')
        promise = bigm.create_using(m, assume_fixed_vars_permanent=True)
        bigm.apply_to(m, assume_fixed_vars_permanent=False)

        # check the M values in both cases
        # first where y might be unfixed:
        xformed = bigm.get_transformed_constraints(m.d.c)
        self.assertEqual(len(xformed), 1)
        cons = xformed[0]
        self.assertEqual(cons.upper, 13)
        self.assertIsNone(cons.lower)
        repn = generate_standard_repn(cons.body)
        self.assertEqual(repn.constant, -57)
        self.assertEqual(len(repn.linear_vars), 2)
        ct.check_linear_coef(self, repn, m.x, 1)
        ct.check_linear_coef(self, repn, m.d.indicator_var, 67)

        # then where it won't
        xformed = bigm.get_transformed_constraints(promise.d.c)
        self.assertEqual(len(xformed), 1)
        cons = xformed[0]
        self.assertEqual(cons.upper, 13)
        self.assertIsNone(cons.lower)
        repn = generate_standard_repn(cons.body)
        self.assertEqual(repn.constant, 3)
        self.assertEqual(len(repn.linear_vars), 2)
        ct.check_linear_coef(self, repn, promise.x, 1)
        ct.check_linear_coef(self, repn, promise.d.indicator_var, 7)


class NetworkDisjuncts(unittest.TestCase, CommonTests):
    @unittest.skipIf(not ct.linear_solvers, "No linear solver available")
    def test_solution_maximize(self):
        ct.check_network_disjuncts(self, minimize=False, transformation='bigm')

    @unittest.skipIf(not ct.linear_solvers, "No linear solver available")
    def test_solution_minimize(self):
        ct.check_network_disjuncts(self, minimize=True, transformation='bigm')


class LogicalConstraintsOnDisjuncts(unittest.TestCase):
    def test_logical_constraints_transformed(self):
        m = models.makeLogicalConstraintsOnDisjuncts()
        bigm = TransformationFactory('gdp.bigm')
        bigm.apply_to(m)

        y1 = m.Y[1].get_associated_binary()
        y2 = m.Y[2].get_associated_binary()

        # check the bigm transformation of the logical things on the disjuncts

        # first d[1]:
        cons = bigm.get_transformed_constraints(
            m.d[1]._logical_to_disjunctive.transformed_constraints[1]
        )
        # big-M transformation of z = 1 - y1:
        #     z <= 1 - y1 + (1 - d[1].indicator_var)
        #     z >= 1 - y1 - (1 - d[1].indicator_var)
        z = m.d[1]._logical_to_disjunctive.auxiliary_vars[1]
        self.assertEqual(len(cons), 2)
        leq = cons[0]
        self.assertEqual(leq.lower, 0)
        self.assertIsNone(leq.upper)
        repn = generate_standard_repn(leq.body)
        self.assertTrue(repn.is_linear())
        simplified = repn.constant + sum(
            repn.linear_coefs[i] * repn.linear_vars[i]
            for i in range(len(repn.linear_vars))
        )
        assertExpressionsStructurallyEqual(
            self, simplified, z + y1 - m.d[1].binary_indicator_var
        )
        geq = cons[1]
        self.assertEqual(geq.upper, 0)
        self.assertIsNone(geq.lower)
        repn = generate_standard_repn(geq.body)
        self.assertTrue(repn.is_linear())
        simplified = repn.constant + sum(
            repn.linear_coefs[i] * repn.linear_vars[i]
            for i in range(len(repn.linear_vars))
        )
        assertExpressionsStructurallyEqual(
            self, simplified, z + y1 + m.d[1].binary_indicator_var - 2
        )

        # then d[4]:
        z1 = m.d[4]._logical_to_disjunctive.auxiliary_vars[1]
        z2 = m.d[4]._logical_to_disjunctive.auxiliary_vars[2]
        z3 = m.d[4]._logical_to_disjunctive.auxiliary_vars[3]  # fixed True
        cons = bigm.get_transformed_constraints(
            m.d[4]._logical_to_disjunctive.transformed_constraints[1]
        )
        self.assertEqual(len(cons), 1)
        c = cons[0]
        # (1 - z1) + (1 - y1) + y2 >= 1 - (1 - d4.ind_var)
        self.assertIsNone(c.upper)
        self.assertEqual(c.lower, 1)
        repn = generate_standard_repn(c.body)
        self.assertTrue(repn.is_linear())
        simplified = repn.constant + sum(
            repn.linear_coefs[i] * repn.linear_vars[i]
            for i in range(len(repn.linear_vars))
        )
        assertExpressionsStructurallyEqual(
            self, simplified, -z1 - y1 + y2 - m.d[4].binary_indicator_var + 3
        )
        cons = bigm.get_transformed_constraints(
            m.d[4]._logical_to_disjunctive.transformed_constraints[2]
        )
        self.assertEqual(len(cons), 1)
        c = cons[0]
        # z1 + 1 - (1 - y1) >= 1 - (1 - d4.ind_var)
        self.assertIsNone(c.upper)
        self.assertEqual(c.lower, 1)
        repn = generate_standard_repn(c.body)
        self.assertTrue(repn.is_linear())
        simplified = repn.constant + sum(
            repn.linear_coefs[i] * repn.linear_vars[i]
            for i in range(len(repn.linear_vars))
        )
        assertExpressionsStructurallyEqual(
            self, simplified, y1 + z1 - m.d[4].binary_indicator_var + 1
        )
        cons = bigm.get_transformed_constraints(
            m.d[4]._logical_to_disjunctive.transformed_constraints[3]
        )
        self.assertEqual(len(cons), 1)
        c = cons[0]
        # z1 + (1 - y2) >= 1 - (1 - d4.ind_var)
        self.assertIsNone(c.upper)
        self.assertEqual(c.lower, 1)
        repn = generate_standard_repn(c.body)
        self.assertTrue(repn.is_linear())
        simplified = repn.constant + sum(
            repn.linear_coefs[i] * repn.linear_vars[i]
            for i in range(len(repn.linear_vars))
        )
        assertExpressionsStructurallyEqual(
            self, simplified, -y2 + z1 - m.d[4].binary_indicator_var + 2
        )
        cons = bigm.get_transformed_constraints(
            m.d[4]._logical_to_disjunctive.transformed_constraints[4]
        )
        self.assertEqual(len(cons), 1)
        c = cons[0]
        # (1 - z2) + y1 + (1 - y2) >= 1 - (1 - d4.ind_var)
        self.assertIsNone(c.upper)
        self.assertEqual(c.lower, 1)
        repn = generate_standard_repn(c.body)
        self.assertTrue(repn.is_linear())
        simplified = repn.constant + sum(
            repn.linear_coefs[i] * repn.linear_vars[i]
            for i in range(len(repn.linear_vars))
        )
        assertExpressionsStructurallyEqual(
            self, simplified, -z2 - y2 + y1 - m.d[4].binary_indicator_var + 3
        )
        cons = bigm.get_transformed_constraints(
            m.d[4]._logical_to_disjunctive.transformed_constraints[5]
        )
        self.assertEqual(len(cons), 1)
        c = cons[0]
        # z2 + (1 - y1) >= 1 - (1 - d4.ind_var)
        self.assertIsNone(c.upper)
        self.assertEqual(c.lower, 1)
        repn = generate_standard_repn(c.body)
        self.assertTrue(repn.is_linear())
        simplified = repn.constant + sum(
            repn.linear_coefs[i] * repn.linear_vars[i]
            for i in range(len(repn.linear_vars))
        )
        assertExpressionsStructurallyEqual(
            self, simplified, -y1 + z2 - m.d[4].binary_indicator_var + 2
        )
        cons = bigm.get_transformed_constraints(
            m.d[4]._logical_to_disjunctive.transformed_constraints[6]
        )
        self.assertEqual(len(cons), 1)
        c = cons[0]
        # z2 + 1 - (1 - y2) >= 1 - (1 - d4.ind_var)
        self.assertIsNone(c.upper)
        self.assertEqual(c.lower, 1)
        repn = generate_standard_repn(c.body)
        self.assertTrue(repn.is_linear())
        simplified = repn.constant + sum(
            repn.linear_coefs[i] * repn.linear_vars[i]
            for i in range(len(repn.linear_vars))
        )
        assertExpressionsStructurallyEqual(
            self, simplified, y2 + z2 - m.d[4].binary_indicator_var + 1
        )
        cons = bigm.get_transformed_constraints(
            m.d[4]._logical_to_disjunctive.transformed_constraints[7]
        )
        self.assertEqual(len(cons), 1)
        c = cons[0]
        # z3 <= z1 + (1 - d4.ind_var)
        self.assertIsNone(c.lower)
        self.assertEqual(c.upper, 0)
        repn = generate_standard_repn(c.body)
        self.assertTrue(repn.is_linear())
        simplified = repn.constant + sum(
            repn.linear_coefs[i] * repn.linear_vars[i]
            for i in range(len(repn.linear_vars))
        )
        assertExpressionsStructurallyEqual(
            self, simplified, z3 - z1 + m.d[4].binary_indicator_var - 1
        )
        cons = bigm.get_transformed_constraints(
            m.d[4]._logical_to_disjunctive.transformed_constraints[8]
        )
        self.assertEqual(len(cons), 1)
        c = cons[0]
        # z3 <= z2 + (1 - d4.ind_var)
        self.assertIsNone(c.lower)
        self.assertEqual(c.upper, 0)
        repn = generate_standard_repn(c.body)
        self.assertTrue(repn.is_linear())
        simplified = repn.constant + sum(
            repn.linear_coefs[i] * repn.linear_vars[i]
            for i in range(len(repn.linear_vars))
        )
        assertExpressionsStructurallyEqual(
            self, simplified, z3 - z2 + m.d[4].binary_indicator_var - 1
        )

        # check that the global logical constraints were also transformed.
        self.assertFalse(m.p.active)

    @unittest.skipIf(not ct.linear_solvers, "No linear solver available")
    def test_solution_obeys_logical_constraints(self):
        m = models.makeLogicalConstraintsOnDisjuncts()
        ct.check_solution_obeys_logical_constraints(self, 'bigm', m)

    @unittest.skipIf(not ct.linear_solvers, "No linear solver available")
    def test_boolean_vars_on_disjunct(self):
        # Just to make sure we do everything in the correct order, make sure
        # that we can solve a model where some BooleanVars were declared on one
        # of the Disjuncts
        m = models.makeBooleanVarsOnDisjuncts()
        ct.check_solution_obeys_logical_constraints(self, 'bigm', m)

    def test_pickle(self):
        ct.check_transformed_model_pickles(self, 'bigm')

    @unittest.skipIf(not dill_available, "Dill is not available")
    def test_dill_pickle(self):
        ct.check_transformed_model_pickles_with_dill(self, 'bigm')


@unittest.skipUnless(gurobi_available, "Gurobi is not available")
class NestedDisjunctsInFlatGDP(unittest.TestCase):
    """
    This class tests the fix for #2702
    """

    def test_declare_disjuncts_in_disjunction_rule(self):
        ct.check_nested_disjuncts_in_flat_gdp(self, 'bigm')


if __name__ == '__main__':
    unittest.main()<|MERGE_RESOLUTION|>--- conflicted
+++ resolved
@@ -19,11 +19,8 @@
     Set,
     Constraint,
     ComponentMap,
-<<<<<<< HEAD
-=======
     LogicalConstraint,
     Objective,
->>>>>>> e04a0e95
     SolverFactory,
     Suffix,
     TerminationCondition,
