#  ___________________________________________________________________________
#
#  Pyomo: Python Optimization Modeling Objects
#  Copyright (c) 2008-2022
#  National Technology and Engineering Solutions of Sandia, LLC
#  Under the terms of Contract DE-NA0003525 with National Technology and
#  Engineering Solutions of Sandia, LLC, the U.S. Government retains certain
#  rights in this software.
#  This software is distributed under the 3-clause BSD License.
#  ___________________________________________________________________________

from collections.abc import Mapping
import inspect
import importlib
import logging
import sys

from .deprecation import deprecated, deprecation_warning, in_testing_environment
from . import numeric_types


class DeferredImportError(ImportError):
    pass


class ModuleUnavailable(object):
    """Mock object that raises a DeferredImportError upon attribute access

    This object is returned by :py:func:`attempt_import()` in lieu of
    the module in the case that the module import fails.  Any attempts
    to access attributes on this object will raise a DeferredImportError
    exception.

    Parameters
    ----------
    name: str
        The module name that was being imported

    message: str
        The string message to return in the raised exception

    version_error: str
        A string to add to the message if the module failed to import because
        it did not match the required version

    import_error: str
        A string to add to the message documenting the Exception
        raised when the module failed to import.

    package: str
        The module name that originally attempted the import
    """

    _getattr_raises_attributeerror = {
        # We need special handling for Sphinx here, as it will look for the
        # __sphinx_mock__ attribute on all module-level objects, and we need
        # that to raise an AttributeError and not a DeferredImportError
        '__sphinx_mock__',
        # We need special handling for dill as well, as dill attempts to
        # pickle module globals by looking for the '_dill' attribute on
        # all global objects.
        '_dill',
    }

    def __init__(self, name, message, version_error, import_error, package):
        self.__name__ = name
        self._moduleunavailable_info_ = (message, version_error, import_error, package)

    def __getattr__(self, attr):
        if attr in ModuleUnavailable._getattr_raises_attributeerror:
            raise AttributeError(
                "'%s' object has no attribute '%s'" % (type(self).__name__, attr)
            )
        raise DeferredImportError(self._moduleunavailable_message())

    def __getstate__(self):
        return (self.__name__, self._moduleunavailable_info_)

    def __setstate__(self, state):
        self.__name__, self._moduleunavailable_info_ = state

    # Included because recent dill picklers look for the mro() when
    # detecting numpy types
    def mro(self):
        return [ModuleUnavailable, object]

    def _moduleunavailable_message(self, msg=None):
        _err, _ver, _imp, _package = self._moduleunavailable_info_
        if msg is None:
            msg = _err
        if _imp:
            if not msg or not str(msg):
                _pkg_str = _package.split('.')[0].capitalize()
                if _pkg_str:
                    _pkg_str += ' '
                msg = (
                    "The %s module (an optional %sdependency) "
                    "failed to import: %s" % (self.__name__, _pkg_str, _imp)
                )
            else:
                msg = "%s (import raised %s)" % (msg, _imp)
        if _ver:
            if not msg or not str(msg):
                msg = "The %s module %s" % (self.__name__, _ver)
            else:
                msg = "%s (%s)" % (msg, _ver)
        return msg

    def log_import_warning(self, logger='pyomo', msg=None):
        """Log the import error message to the specified logger

        This will log the the import error message to the specified
        logger.  If ``msg=`` is specified, it will override the default
        message passed to this instance of
        :py:class:`ModuleUnavailable`.

        """
        logging.getLogger(logger).warning(self._moduleunavailable_message(msg))

    @deprecated("use :py:class:`log_import_warning()`", version='6.0')
    def generate_import_warning(self, logger='pyomo.common'):
        self.log_import_warning(logger)


class DeferredImportModule(object):
    """Mock module object to support the deferred import of a module.

    This object is returned by :py:func:`attempt_import()` in lieu of
    the module when :py:func:`attempt_import()` is called with
    ``defer_check=True``.  Any attempts to access attributes on this
    object will trigger the actual module import and return either the
    appropriate module attribute or else if the module import fails,
    raise a DeferredImportError exception.

    """

    def __init__(self, indicator, deferred_submodules, submodule_name):
        self._indicator_flag = indicator
        self._submodule_name = submodule_name
        self.__file__ = None  # Disable coverage of this module
        self.__spec__ = None  # Indicate that this is not a "real" module

        if not deferred_submodules:
            return
        if submodule_name is None:
            submodule_name = ''
        for name in deferred_submodules:
            if not name.startswith(submodule_name + '.'):
                continue
            _local_name = name[(1 + len(submodule_name)) :]
            if '.' in _local_name:
                continue
            setattr(
                self,
                _local_name,
                DeferredImportModule(
                    indicator, deferred_submodules, submodule_name + '.' + _local_name
                ),
            )

    def __getattr__(self, attr):
        self._indicator_flag.resolve()
        _mod = self._indicator_flag._module
        if self._submodule_name:
            for _sub in self._submodule_name[1:].split('.'):
                _mod = getattr(_mod, _sub)
        return getattr(_mod, attr)

    def __getstate__(self):
        return self.__dict__

    def __setstate__(self, state):
        for k, v in state.items():
            super().__setattr__(k, v)

    # Included because recent dill picklers look for the mro() when
    # detecting numpy types
    def mro(self):
        return [DeferredImportModule, object]


class _DeferredImportIndicatorBase(object):
    def __and__(self, other):
        return _DeferredAnd(self, other)

    def __or__(self, other):
        return _DeferredOr(self, other)

    def __rand__(self, other):
        return _DeferredAnd(other, self)

    def __ror__(self, other):
        return _DeferredOr(other, self)


class DeferredImportIndicator(_DeferredImportIndicatorBase):
    """Placeholder indicating if an import was successful.

    This object serves as a placeholder for the Boolean indicator if a
    deferred module import was successful.  Casting this instance to
    bool will cause the import to be attempted.  The actual import logic
    is here and not in the DeferredImportModule to reduce the number of
    attributes on the DeferredImportModule.

    ``DeferredImportIndicator`` supports limited logical expressions
    using the ``&`` (and) and ``|`` (or) binary operators.  Creating
    these expressions does not trigger the import of the corresponding
    :py:class:`DeferredImportModule` instances, although casting the
    resulting expression to ``bool()`` will trigger any relevant
    imports.

    """

    def __init__(
        self,
        name,
        error_message,
        catch_exceptions,
        minimum_version,
        original_globals,
        callback,
        importer,
        deferred_submodules,
    ):
        self._names = [name]
        for _n in tuple(self._names):
            if '.' in _n:
                self._names.append(_n.split('.')[-1])
        self._error_message = error_message
        self._catch_exceptions = catch_exceptions
        self._minimum_version = minimum_version
        self._original_globals = original_globals
        self._callback = callback
        self._importer = importer
        self._module = None
        self._available = None
        self._deferred_submodules = deferred_submodules

    def __bool__(self):
        self.resolve()
        return self._available

    def resolve(self):
        # Only attempt the import once, then cache some form of result
        if self._module is None:
            package = self._original_globals.get('__name__', '')
            try:
                self._module, self._available = _perform_import(
                    name=self._names[0],
                    error_message=self._error_message,
                    minimum_version=self._minimum_version,
                    callback=self._callback,
                    importer=self._importer,
                    catch_exceptions=self._catch_exceptions,
                    package=package,
                )
            except Exception as e:
                # make sure that we cache the result
                self._module = ModuleUnavailable(
                    self._names[0],
                    "Exception raised when importing %s" % (self._names[0],),
                    None,
                    "%s: %s" % (type(e).__name__, e),
                    package,
                )
                self._available = False
                raise

            # If this module was not found, then we need to check for
            # deferred submodules and resolve them as well
            if self._deferred_submodules and type(self._module) is ModuleUnavailable:
                info = self._module._moduleunavailable_info_
                for submod in self._deferred_submodules:
                    refmod = self._module
                    for name in submod.split('.')[1:]:
                        try:
                            refmod = getattr(refmod, name)
                        except DeferredImportError:
                            setattr(
                                refmod,
                                name,
                                ModuleUnavailable(refmod.__name__ + submod, *info),
                            )
                            refmod = getattr(refmod, name)

            # Replace myself in the original globals() where I was
            # declared
            self.replace_self_in_globals(self._original_globals)

        # Replace myself in the caller globals (to avoid calls to
        # this method in the future)
        _frame = inspect.currentframe().f_back
        while _frame.f_globals is globals():
            _frame = _frame.f_back
        self.replace_self_in_globals(_frame.f_globals)

    def replace_self_in_globals(self, _globals):
        for k, v in _globals.items():
            if v is self:
                _globals[k] = self._available
            elif v.__class__ is DeferredImportModule and v._indicator_flag is self:
                if v._submodule_name is None:
                    _globals[k] = self._module
                else:
                    _mod_path = v._submodule_name.split('.')[1:]
                    _mod = self._module
                    for _sub in _mod_path:
                        _mod = getattr(_mod, _sub)
                    _globals[k] = _mod


class _DeferredAnd(_DeferredImportIndicatorBase):
    def __init__(self, a, b):
        self._a = a
        self._b = b

    def __bool__(self):
        return bool(self._a) and bool(self._b)


class _DeferredOr(_DeferredImportIndicatorBase):
    def __init__(self, a, b):
        self._a = a
        self._b = b

    def __bool__(self):
        return bool(self._a) or bool(self._b)


def check_min_version(module, min_version):
    if isinstance(module, DeferredImportModule):
        indicator = module._indicator_flag
        indicator.resolve()
        if indicator._available:
            module = indicator._module
        else:
            return False
    if check_min_version._parser is None:
        try:
            from packaging import version as _version

            _parser = _version.parse
        except ImportError:
            # pkg_resources is an order of magnitude slower to import than
            # packaging.  Only use it if the preferred (but optional)
            # packaging library is not present
            from pkg_resources import parse_version as _parser
        check_min_version._parser = _parser
    else:
        _parser = check_min_version._parser

    version = getattr(module, '__version__', '0.0.0')
    return _parser(min_version) <= _parser(version)


check_min_version._parser = None


def attempt_import(
    name,
    error_message=None,
    only_catch_importerror=None,
    minimum_version=None,
    alt_names=None,
    callback=None,
    importer=None,
    defer_check=True,
    deferred_submodules=None,
    catch_exceptions=None,
):
    """Attempt to import the specified module.

    This will attempt to import the specified module, returning a
    ``(module, available)`` tuple.  If the import was successful, ``module``
    will be the imported module and ``available`` will be True.  If the
    import results in an exception, then ``module`` will be an instance of
    :py:class:`ModuleUnavailable` and ``available`` will be False

    The following

    .. doctest::

       >>> from pyomo.common.dependencies import attempt_import
       >>> numpy, numpy_available = attempt_import('numpy')

    Is roughly equivalent to

    .. doctest::

       >>> from pyomo.common.dependencies import ModuleUnavailable
       >>> try:
       ...     import numpy
       ...     numpy_available = True
       ... except ImportError as e:
       ...     numpy = ModuleUnavailable('numpy', 'Numpy is not available',
       ...                               '', str(e), globals()['__name__'])
       ...     numpy_available = False

    The import can be "deferred" until the first time the code either
    attempts to access the module or checks the Boolean value of the
    available flag.  This allows optional dependencies to be declared at
    the module scope but not imported until they are actually used by
    the module (thereby speeding up the initial package import).
    Deferred imports are handled by two helper classes
    (:py:class:`DeferredImportModule` and
    :py:class:`DeferredImportIndicator`).  Upon actual import,
    :py:meth:`DeferredImportIndicator.resolve()` attempts to replace
    those objects (in both the local and original global namespaces)
    with the imported module and Boolean flag so that subsequent uses of
    the module do not incur any overhead due to the delayed import.

    Parameters
    ----------
    name: str
        The name of the module to import

    error_message: str, optional
        The message for the exception raised by :py:class:`ModuleUnavailable`

    only_catch_importerror: bool, optional
        DEPRECATED: use catch_exceptions instead or only_catch_importerror.
        If True (the default), exceptions other than ``ImportError`` raised
        during module import will be reraised.  If False, any exception
        will result in returning a :py:class:`ModuleUnavailable` object.
        (deprecated in version 5.7.3)

    minimum_version: str, optional
        The minimum acceptable module version (retrieved from
        ``module.__version__``)

    alt_names: list, optional
        DEPRECATED: alt_names no longer needs to be specified and is ignored.
        A list of common alternate names by which to look for this
        module in the ``globals()`` namespaces.  For example, the alt_names
        for NumPy would be ``['np']``.  (deprecated in version 6.0)

    callback: function, optional
        A function with the signature "``fcn(module, available)``" that
        will be called after the import is first attempted.

    importer: function, optional
        A function that will perform the import and return the imported
        module (or raise an :py:class:`ImportError`).  This is useful
        for cases where there are several equivalent modules and you
        want to import/return the first one that is available.

    defer_check: bool, optional
        If True (the default), then the attempted import is deferred
        until the first use of either the module or the availability
        flag.  The method will return instances of DeferredImportModule
        and DeferredImportIndicator.

    deferred_submodules: Iterable[str], optional
        If provided, an iterable of submodule names within this module
        that can be accessed without triggering a deferred import of
        this module.  For example, this module uses
        ``deferred_submodules=['pyplot', 'pylab']`` for ``matplotlib``.

    catch_exceptions: Iterable[Exception], optional
        If provided, this is the list of exceptions that will be caught
        when importing the target module, resulting in
        ``attempt_import`` returning a :py:class:`ModuleUnavailable`
        instance.  The default is to only catch :py:class:`ImportError`.
        This is useful when a module can regularly return additional
        exceptions during import.

    Returns
    -------
    : module
        the imported module, or an instance of
        :py:class:`ModuleUnavailable`, or an instance of
        :py:class:`DeferredImportModule`
    : bool
        Boolean indicating if the module import succeeded or an instance
        of :py:class:`DeferredImportIndicator`

    """
    if alt_names is not None:
        deprecation_warning(
            'alt_names=%s no longer needs to be specified '
            'and is ignored' % (alt_names,),
            version='6.0',
        )

    if only_catch_importerror is not None:
        deprecation_warning(
            "only_catch_importerror is deprecated.  Pass exceptions to "
            "catch using the catch_exceptions argument",
            version='5.7.3',
        )
        if catch_exceptions is not None:
            raise ValueError(
                "Cannot specify both only_catch_importerror and catch_exceptions"
            )
        if only_catch_importerror:
            catch_exceptions = (ImportError,)
        else:
            catch_exceptions = (ImportError, Exception)
    if catch_exceptions is None:
        catch_exceptions = (ImportError,)

    # If we are going to defer the check until later, return the
    # deferred import module object
    if defer_check:
        if deferred_submodules:
            if isinstance(deferred_submodules, Mapping):
                deprecation_warning(
                    'attempt_import(): deferred_submodules takes an iterable '
                    'and not a mapping (the alt_names supplied by the mapping '
                    'are no longer needed and are ignored).',
                    version='6.0',
                )
                deferred_submodules = list(deferred_submodules)

            # Ensures all names begin with '.'
            #
            # Fill in any missing submodules.  For example, if a user
            # provides ['foo.bar.baz'], then expand the list to
            # ['.foo', '.foo.bar', '.foo.bar.baz']
            deferred = []
            for _submod in deferred_submodules:
                if _submod[0] != '.':
                    _submod = '.' + _submod
                _mod_path = _submod.split('.')
                for i in range(len(_mod_path)):
                    _test_mod = '.'.join(_mod_path[:i])
                    if _test_mod not in deferred:
                        deferred.append(_test_mod)
                deferred.append(_submod)
            deferred = [_ for _ in deferred if _]
        else:
            deferred = None

        indicator = DeferredImportIndicator(
            name=name,
            error_message=error_message,
            catch_exceptions=catch_exceptions,
            minimum_version=minimum_version,
            original_globals=inspect.currentframe().f_back.f_globals,
            callback=callback,
            importer=importer,
            deferred_submodules=deferred,
        )
        return DeferredImportModule(indicator, deferred, None), indicator

    if deferred_submodules:
        raise ValueError("deferred_submodules is only valid if defer_check==True")

    return _perform_import(
        name=name,
        error_message=error_message,
        minimum_version=minimum_version,
        callback=callback,
        importer=importer,
        catch_exceptions=catch_exceptions,
        package=inspect.currentframe().f_back.f_globals.get('__name__', ''),
    )


def _perform_import(
    name, error_message, minimum_version, callback, importer, catch_exceptions, package
):
    import_error = None
    version_error = None
    try:
        if importer is None:
            module = importlib.import_module(name)
        else:
            module = importer()
        if minimum_version is None or check_min_version(module, minimum_version):
            if callback is not None:
                callback(module, True)
            return module, True
        else:
            version = getattr(module, '__version__', 'UNKNOWN')
            version_error = "version %s does not satisfy the minimum version %s" % (
                version,
                minimum_version,
            )
    except catch_exceptions as e:
        import_error = "%s: %s" % (type(e).__name__, e)

    module = ModuleUnavailable(
        name, error_message, version_error, import_error, package
    )
    if callback is not None:
        callback(module, False)
    return module, False


def declare_deferred_modules_as_importable(globals_dict):
    """Make all DeferredImportModules in ``globals_dict`` importable

    This function will go throught the specified ``globals_dict``
    dictionary and add any instances of :py:class:`DeferredImportModule`
    that it finds (and any of their deferred submodules) to
    ``sys.modules`` so that the modules can be imported through the
    ``globals_dict`` namespace.

    For example, ``pyomo/common/dependencies.py`` declares:

    .. doctest::
       :hide:

       >>> from pyomo.common.dependencies import (
       ...     attempt_import, _finalize_scipy, __dict__ as dep_globals,
       ...     declare_deferred_modules_as_importable, )
       >>> # Sphinx does not provide a proper globals()
       >>> def globals(): return dep_globals

    .. doctest::

       >>> scipy, scipy_available = attempt_import(
       ...     'scipy', callback=_finalize_scipy,
       ...     deferred_submodules=['stats', 'sparse', 'spatial', 'integrate'])
       >>> declare_deferred_modules_as_importable(globals())

    Which enables users to use:

    .. doctest::

       >>> import pyomo.common.dependencies.scipy.sparse as spa

    If the deferred import has not yet been triggered, then the
    :py:class:`DeferredImportModule` is returned and named ``spa``.
    However, if the import has already been triggered, then ``spa`` will
    either be the ``scipy.sparse`` module, or a
    :py:class:`ModuleUnavailable` instance.

    """
    _global_name = globals_dict['__name__'] + '.'
    deferred = list(
        (k, v) for k, v in globals_dict.items() if type(v) is DeferredImportModule
    )
    while deferred:
        name, mod = deferred.pop(0)
        mod.__path__ = None
        mod.__spec__ = None
        sys.modules[_global_name + name] = mod
        deferred.extend(
            (name + '.' + k, v)
            for k, v in mod.__dict__.items()
            if type(v) is DeferredImportModule
        )


#
# Common optional dependencies used throughout Pyomo
#

yaml_load_args = {}


def _finalize_yaml(module, available):
    # Recent versions of PyYAML issue warnings if the Loader argument is
    # not set
    if available and hasattr(module, 'SafeLoader'):
        yaml_load_args['Loader'] = module.SafeLoader


def _finalize_scipy(module, available):
    if available:
        # Import key subpackages that we will want to assume are present
        import scipy.stats

        # As of scipy 1.6.0, importing scipy.stats causes the following
        # to be automatically imported.  However, we will still
        # explicitly import them here to guard against potential future
        # changes in scipy.
        import scipy.integrate
        import scipy.sparse
        import scipy.spatial


def _finalize_pympler(module, available):
    if available:
        # Import key subpackages that we will want to assume are present
        import pympler.muppy


def _finalize_matplotlib(module, available):
    if not available:
        return
    # You must switch matplotlib backends *before* importing pyplot.  If
    # we are in the middle of testing, we need to switch the backend to
    # 'Agg', otherwise attempts to generate plots on CI services without
    # terminal windows will fail.
    if in_testing_environment():
        module.use('Agg')
    import matplotlib.pyplot


def _finalize_numpy(np, available):
    if not available:
        return
<<<<<<< HEAD
    numeric_types.RegisterLogicalType(np.bool_)
    for t in (np.int_, np.intc, np.intp,
              np.int8, np.int16, np.int32, np.int64,
              np.uint8, np.uint16, np.uint32, np.uint64):
=======
    numeric_types.RegisterBooleanType(np.bool_)
    for t in (
        np.int_,
        np.intc,
        np.intp,
        np.int8,
        np.int16,
        np.int32,
        np.int64,
        np.uint8,
        np.uint16,
        np.uint32,
        np.uint64,
    ):
>>>>>>> 50fccf50
        numeric_types.RegisterIntegerType(t)
        # We have deprecated RegisterBooleanType, so we will mock up the
        # registration here (to bypass the deprecation warning) until we
        # finally remove all support for it
        numeric_types._native_boolean_types.add(t)
    for t in (np.float_, np.float16, np.float32, np.float64):
        numeric_types.RegisterNumericType(t)
        # We have deprecated RegisterBooleanType, so we will mock up the
        # registration here (to bypass the deprecation warning) until we
        # finally remove all support for it
        numeric_types._native_boolean_types.add(t)


dill, dill_available = attempt_import('dill')
networkx, networkx_available = attempt_import('networkx')
numpy, numpy_available = attempt_import('numpy', callback=_finalize_numpy)
pandas, pandas_available = attempt_import('pandas')
plotly, plotly_available = attempt_import('plotly')
pympler, pympler_available = attempt_import('pympler', callback=_finalize_pympler)
pyutilib, pyutilib_available = attempt_import('pyutilib')
scipy, scipy_available = attempt_import(
    'scipy',
    callback=_finalize_scipy,
    deferred_submodules=['stats', 'sparse', 'spatial', 'integrate'],
)
yaml, yaml_available = attempt_import('yaml', callback=_finalize_yaml)

# Note that matplotlib.pyplot can generate a runtime error on OSX when
# not installed as a Framework (as is the case in the CI systems)
matplotlib, matplotlib_available = attempt_import(
    'matplotlib',
    callback=_finalize_matplotlib,
    deferred_submodules=['pyplot', 'pylab'],
    catch_exceptions=(ImportError, RuntimeError),
)

try:
    import cPickle as pickle
except ImportError:
    import pickle

declare_deferred_modules_as_importable(globals())<|MERGE_RESOLUTION|>--- conflicted
+++ resolved
@@ -693,13 +693,7 @@
 def _finalize_numpy(np, available):
     if not available:
         return
-<<<<<<< HEAD
     numeric_types.RegisterLogicalType(np.bool_)
-    for t in (np.int_, np.intc, np.intp,
-              np.int8, np.int16, np.int32, np.int64,
-              np.uint8, np.uint16, np.uint32, np.uint64):
-=======
-    numeric_types.RegisterBooleanType(np.bool_)
     for t in (
         np.int_,
         np.intc,
@@ -713,7 +707,6 @@
         np.uint32,
         np.uint64,
     ):
->>>>>>> 50fccf50
         numeric_types.RegisterIntegerType(t)
         # We have deprecated RegisterBooleanType, so we will mock up the
         # registration here (to bypass the deprecation warning) until we
