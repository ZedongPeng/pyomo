--- conflicted
+++ resolved
@@ -143,12 +143,8 @@
 
 
 def copy_var_list_values(from_list, to_list, config,
-<<<<<<< HEAD
-                         skip_stale=False, skip_fixed=True):
-=======
                          skip_stale=False, skip_fixed=True,
                          ignore_integrality=False):
->>>>>>> 52a8462d
     """Copy variable values from one list to another.
 
     Rounds to Binary/Integer if neccessary
