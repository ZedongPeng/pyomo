--- conflicted
+++ resolved
@@ -76,12 +76,6 @@
 
     try:
         with SuppressInfeasibleWarning():
-<<<<<<< HEAD
-            opt = SolverFactory(config.mip_solver)
-            if isinstance(opt,PersistentSolver):
-                opt.set_instance(m)
-            results = opt.solve(m, **config.mip_solver_args)
-=======
             mip_args = dict(config.mip_solver_args)
             elapsed = get_main_elapsed_time(solve_data.timing)
             remaining = max(config.time_limit - elapsed, 1)
@@ -89,13 +83,14 @@
                 mip_args['add_options'] = mip_args.get('add_options', [])
                 mip_args['add_options'].append('option reslim=%s;' % remaining)
             elif config.mip_solver == 'multisolve':
-                mip_args['time_limit'] = min(mip_args.get('time_limit', float('inf')), remaining)
+                mip_args['time_limit'] = min(mip_args.get(
+                    'time_limit', float('inf')), remaining)
             results = SolverFactory(config.mip_solver).solve(
                 m, **mip_args)
->>>>>>> 52a0d86a
     except RuntimeError as e:
         if 'GAMS encountered an error during solve.' in str(e):
-            config.logger.warning("GAMS encountered an error in solve. Treating as infeasible.")
+            config.logger.warning(
+                "GAMS encountered an error in solve. Treating as infeasible.")
             mip_result = MasterProblemResult()
             mip_result.feasible = False
             mip_result.var_values = list(v.value for v in GDPopt.variable_list)
@@ -123,10 +118,11 @@
             'Resolving with arbitrary bound values of (-{0:.10g}, {0:.10g}) on the objective. '
             'Check your initialization routine.'.format(obj_bound))
         main_objective = next(m.component_data_objects(Objective, active=True))
-        GDPopt.objective_bound = Constraint(expr=(-obj_bound, main_objective.expr, obj_bound))
+        GDPopt.objective_bound = Constraint(
+            expr=(-obj_bound, main_objective.expr, obj_bound))
         with SuppressInfeasibleWarning():
             opt = SolverFactory(config.mip_solver)
-            if isinstance(opt,PersistentSolver):
+            if isinstance(opt, PersistentSolver):
                 opt.set_instance(m)
             results = opt.solve(
                 m, **config.mip_solver_args)
@@ -183,7 +179,7 @@
     tmp_args['options']['DualReductions'] = 0
     with SuppressInfeasibleWarning():
         mipopt = SolverFactory(config.mip_solver)
-        if isinstance(mipopt,PersistentSolver):
+        if isinstance(mipopt, PersistentSolver):
             mipopt.set_instance(m)
         results = mipopt.solve(m, **tmp_args)
     termination_condition = results.solver.termination_condition
