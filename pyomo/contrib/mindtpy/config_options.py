--- conflicted
+++ resolved
@@ -514,7 +514,6 @@
             domain=bool,
         ),
     )
-<<<<<<< HEAD
     CONFIG.declare(
         'load_solutions',
         ConfigValue(
@@ -523,14 +522,15 @@
             domain=bool,
         ),
     )
-    CONFIG.declare("use_baron_convexification", ConfigValue(
-        default=False,
-        domain=bool,
-        description="use baron to provide the convex relations for nonconvex MINLPs.",
-        doc="use baron to provide the convex relations for nonconvex MINLPs."
-    ))
-=======
->>>>>>> e04a0e95
+    CONFIG.declare(
+        "use_baron_convexification",
+        ConfigValue(
+            default=False,
+            domain=bool,
+            description="use baron to provide the convex relations for nonconvex MINLPs.",
+            doc="use baron to provide the convex relations for nonconvex MINLPs.",
+        ),
+    )
 
 
 def _add_subsolver_configs(CONFIG):
