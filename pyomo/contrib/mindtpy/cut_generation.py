--- conflicted
+++ resolved
@@ -96,16 +96,6 @@
                 )
 
 
-def add_no_good_cut(target_model, config):
-    """Cut out current binary combination"""
-    target_model.MindtPy_utils. \
-        MindtPy_linear_cuts.integer_cuts.add(
-            expr=(sum(var if var.value == 0 else (1-var)
-                      for var in target_model.MindtPy_utils.variable_list
-                      if var.is_binary())
-                  >= 1))
-
-
 def add_oa_equality_relaxation(var_values, duals, solve_data, config, ignore_integrality=False):
     """More general case for outer approximation
 
@@ -152,16 +142,9 @@
         rhs = constr.lower if constr.has_lb() and constr.has_ub() else rhs
         slack_var = MindtPy.MindtPy_linear_cuts.slack_vars.add()
         MindtPy.MindtPy_linear_cuts.oa_cuts.add(
-<<<<<<< HEAD
-            expr=(copysign(1, sign_adjust * dual_value)
-                  * (sum(value(jacs[constr][var]) * (var - value(var))
-                         for var in identify_variables(constr.body))
-                     + value(constr.body) - rhs)
-                  - slack_var <= 0))
-=======
             expr=copysign(1, sign_adjust * dual_value)
                  * (sum(value(jacs[constr][var]) * (var - value(var))
-                        for var in list(EXPR.identify_variables(constr.body)))
+                        for var in list(identify_variables(constr.body)))
                     + value(constr.body) - rhs)
                  - slack_var <= 0)
 
@@ -205,5 +188,4 @@
     #     # Add the integer cut
     #     MindtPy.MindtPy_linear_cuts.integer_cuts.add(expr=int_cut)
     # else:
-    #     MindtPy.MindtPy_linear_cuts.feasible_integer_cuts.add(expr=int_cut)
->>>>>>> 396af5aa
+    #     MindtPy.MindtPy_linear_cuts.feasible_integer_cuts.add(expr=int_cut)