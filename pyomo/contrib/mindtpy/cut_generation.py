--- conflicted
+++ resolved
@@ -66,7 +66,6 @@
         this parameter acts as a Boolean flag that signals whether the nonlinear constraint represented by the
         linearized constraint has been violated
     """
-<<<<<<< HEAD
     with time_code(solve_data.timing, 'OA cut generation'):
         for index, constr in enumerate(target_model.MindtPy_utils.constraint_list):
             if constr.body.polynomial_degree() in (0, 1):
@@ -79,33 +78,6 @@
             if constr.has_ub() and constr.has_lb() and constr.upper == constr.lower and config.use_dual:
                 sign_adjust = -1 if solve_data.objective_sense == minimize else 1
                 rhs = constr.lower if constr.has_lb() and constr.has_ub() else rhs
-=======
-    for index, constr in enumerate(target_model.MindtPy_utils.constraint_list):
-        if constr.body.polynomial_degree() in (0, 1):
-            continue
-
-        constr_vars = list(identify_variables(constr.body))
-        jacs = solve_data.jacobians
-
-        # Equality constraint (makes the problem nonconvex)
-        if constr.has_ub() and constr.has_lb() and constr.upper == constr.lower and config.use_dual:
-            sign_adjust = -1 if solve_data.objective_sense == minimize else 1
-            rhs = constr.lower if constr.has_lb() and constr.has_ub() else rhs
-            if config.add_slack:
-                slack_var = target_model.MindtPy_utils.MindtPy_linear_cuts.slack_vars.add()
-            target_model.MindtPy_utils.MindtPy_linear_cuts.oa_cuts.add(
-                expr=copysign(1, sign_adjust * dual_values[index])
-                * (sum(value(jacs[constr][var]) * (var - value(var))
-                       for var in list(EXPR.identify_variables(constr.body)))
-                    + value(constr.body) - rhs)
-                - (slack_var if config.add_slack else 0) <= 0)
-
-        else:  # Inequality constraint (possibly two-sided)
-            if constr.has_ub() \
-                and (linearize_active and abs(constr.uslack()) < config.zero_tolerance) \
-                    or (linearize_violated and constr.uslack() < 0) \
-                    or (config.linearize_inactive and constr.uslack() > 0):
->>>>>>> 66b5278d
                 if config.add_slack:
                     slack_var = target_model.MindtPy_utils.MindtPy_linear_cuts.slack_vars.add()
                 target_model.MindtPy_utils.MindtPy_linear_cuts.oa_cuts.add(
@@ -229,91 +201,6 @@
                               + (slack_var if config.add_slack else 0)
                               >= -lower_slack)
                     )
-
-
-def add_ecp_cuts(target_model, solve_data, config,
-                 linearize_active=True,
-                 linearize_violated=True):
-    """
-    Linearizes nonlinear constraints. Adds the cuts for the ECP method.
-
-    For nonconvex problems, turn on 'config.add_slack'. Slack variables will
-    always be used for nonlinear equality constraints.
-
-    Parameters
-    ----------
-    target_model:
-        this is the MIP/MILP model for the OA algorithm; we want to add the OA cuts to 'target_model'
-    solve_data: MindtPy Data Container
-        data container that holds solve-instance data
-    config: ConfigBlock
-        contains the specific configurations for the algorithm
-    linearize_active: bool, optional
-        this parameter acts as a Boolean flag that signals whether the linearized constraint is active
-    linearize_violated: bool, optional
-        this parameter acts as a Boolean flag that signals whether the nonlinear constraint represented by the
-        linearized constraint has been violated
-    """
-    for constr in target_model.MindtPy_utils.constraint_list:
-
-        if constr.body.polynomial_degree() in (0, 1):
-            continue
-
-        constr_vars = list(identify_variables(constr.body))
-        jacs = solve_data.jacobians
-
-        if constr.has_lb() and constr.has_ub():
-            config.logger.warning(
-                'constraint {} has both a lower '
-                'and upper bound.'
-                '\n'.format(
-                    constr))
-            continue
-        if constr.has_ub():
-            try:
-                upper_slack = constr.uslack()
-            except (ValueError, OverflowError):
-                config.logger.warning(
-                    'constraint {} has caused either a '
-                    'ValueError or OverflowError.'
-                    '\n'.format(
-                        constr))
-                continue
-            if (linearize_active and abs(upper_slack) < config.ecp_tolerance) \
-                    or (linearize_violated and upper_slack < 0) \
-                    or (config.linearize_inactive and upper_slack > 0):
-                if config.add_slack:
-                    slack_var = target_model.MindtPy_utils.MindtPy_linear_cuts.slack_vars.add()
-
-                target_model.MindtPy_utils.MindtPy_linear_cuts.ecp_cuts.add(
-                    expr=(sum(value(jacs[constr][var])*(var - var.value)
-                              for var in constr_vars)
-                          - (slack_var if config.add_slack else 0)
-                          <= upper_slack)
-                )
-
-        if constr.has_lb():
-            try:
-                lower_slack = constr.lslack()
-            except (ValueError, OverflowError):
-                config.logger.warning(
-                    'constraint {} has caused either a '
-                    'ValueError or OverflowError.'
-                    '\n'.format(
-                        constr))
-                continue
-            if (linearize_active and abs(lower_slack) < config.ecp_tolerance) \
-                    or (linearize_violated and lower_slack < 0) \
-                    or (config.linearize_inactive and lower_slack > 0):
-                if config.add_slack:
-                    slack_var = target_model.MindtPy_utils.MindtPy_linear_cuts.slack_vars.add()
-
-                target_model.MindtPy_utils.MindtPy_linear_cuts.ecp_cuts.add(
-                    expr=(sum(value(jacs[constr][var])*(var - var.value)
-                              for var in constr_vars)
-                          + (slack_var if config.add_slack else 0)
-                          >= -lower_slack)
-                )
 
 # def add_oa_equality_relaxation(var_values, duals, solve_data, config, ignore_integrality=False):
 #     """More general case for outer approximation
@@ -369,13 +256,9 @@
 
 def add_nogood_cuts(var_values, solve_data, config, feasible=False):
     """
-<<<<<<< HEAD
-    Adds integer cuts; modifies the model to include integer cuts
-=======
     Adds no good cuts; modifies the model to include no good cuts
     This adds an no good cuts to the feasible_nogood_cuts ConstraintList, which is not activated by default.
     However, it may be activated as needed in certain situations or for certain values of option flags.
->>>>>>> 66b5278d
 
     Parameters
     ----------
@@ -392,11 +275,7 @@
         return
     with time_code(solve_data.timing, 'Nogood cut generation'):
 
-<<<<<<< HEAD
         config.logger.info("Adding nogood cuts")
-=======
-    config.logger.info("Adding nogood cuts")
->>>>>>> 66b5278d
 
         m = solve_data.mip
         MindtPy = m.MindtPy_utils
@@ -416,7 +295,6 @@
                 raise ValueError('Binary {} = {} is not 0 or 1'.format(
                     v.name, value(v)))
 
-<<<<<<< HEAD
         if not binary_vars:  # if no binary variables, skip
             return
 
@@ -424,14 +302,9 @@
                        if value(abs(v - 1)) <= int_tol) +
                    sum(v for v in binary_vars
                        if value(abs(v)) <= int_tol) >= 1)
-=======
-    if not binary_vars:  # if no binary variables, skip
-        return
->>>>>>> 66b5278d
-
-        MindtPy.MindtPy_linear_cuts.integer_cuts.add(expr=int_cut)
-
-<<<<<<< HEAD
+
+        MindtPy.MindtPy_linear_cuts.nogood_cuts.add(expr=int_cut)
+
 
 def add_affine_cuts(solve_data, config):
     """
@@ -519,96 +392,4 @@
                 aff_cuts.add(expr=convex_cut)
                 counter += 1
 
-        config.logger.info("Added %s affine cuts" % counter)
-=======
-    MindtPy.MindtPy_linear_cuts.nogood_cuts.add(expr=int_cut)
-
-
-def add_affine_cuts(solve_data, config):
-    """
-    Adds affine cuts using MCPP; modifies the model to include affine cuts
-
-    Parameters
-    ----------
-    solve_data: MindtPy Data Container
-        data container that holds solve-instance data
-    config: ConfigBlock
-        contains the specific configurations for the algorithm
-    """
-
-    m = solve_data.mip
-    config.logger.info("Adding affine cuts")
-    counter = 0
-
-    for constr in m.MindtPy_utils.constraint_list:
-        if constr.body.polynomial_degree() in (1, 0):
-            continue
-
-        vars_in_constr = list(
-            identify_variables(constr.body))
-        if any(var.value is None for var in vars_in_constr):
-            continue  # a variable has no values
-
-        # mcpp stuff
-        try:
-            mc_eqn = mc(constr.body)
-        except MCPP_Error as e:
-            config.logger.debug(
-                "Skipping constraint %s due to MCPP error %s" % (constr.name, str(e)))
-            continue  # skip to the next constraint
-
-        ccSlope = mc_eqn.subcc()
-        cvSlope = mc_eqn.subcv()
-        ccStart = mc_eqn.concave()
-        cvStart = mc_eqn.convex()
-
-        # check if the value of ccSlope and cvSlope is not Nan or inf. If so, we skip this.
-        concave_cut_valid = True
-        convex_cut_valid = True
-        for var in vars_in_constr:
-            if not var.fixed:
-                if ccSlope[var] == float('nan') or ccSlope[var] == float('inf'):
-                    concave_cut_valid = False
-                if cvSlope[var] == float('nan') or cvSlope[var] == float('inf'):
-                    convex_cut_valid = False
-        # check if the value of ccSlope and cvSlope all equals zero. if so, we skip this.
-        if not any(list(ccSlope.values())):
-            concave_cut_valid = False
-        if not any(list(cvSlope.values())):
-            convex_cut_valid = False
-        if ccStart == float('nan') or ccStart == float('inf'):
-            concave_cut_valid = False
-        if cvStart == float('nan') or cvStart == float('inf'):
-            convex_cut_valid = False
-        if (concave_cut_valid or convex_cut_valid) is False:
-            continue
-
-        ub_int = min(constr.upper, mc_eqn.upper()
-                     ) if constr.has_ub() else mc_eqn.upper()
-        lb_int = max(constr.lower, mc_eqn.lower()
-                     ) if constr.has_lb() else mc_eqn.lower()
-
-        parent_block = constr.parent_block()
-        # Create a block on which to put outer approximation cuts.
-        # TODO: create it at the beginning.
-        aff_utils = parent_block.component('MindtPy_aff')
-        if aff_utils is None:
-            aff_utils = parent_block.MindtPy_aff = Block(
-                doc="Block holding affine constraints")
-            aff_utils.MindtPy_aff_cons = ConstraintList()
-        aff_cuts = aff_utils.MindtPy_aff_cons
-        if concave_cut_valid:
-            concave_cut = sum(ccSlope[var] * (var - var.value)
-                              for var in vars_in_constr
-                              if not var.fixed) + ccStart >= lb_int
-            aff_cuts.add(expr=concave_cut)
-            counter += 1
-        if convex_cut_valid:
-            convex_cut = sum(cvSlope[var] * (var - var.value)
-                             for var in vars_in_constr
-                             if not var.fixed) + cvStart <= ub_int
-            aff_cuts.add(expr=convex_cut)
-            counter += 1
-
-    config.logger.info("Added %s affine cuts" % counter)
->>>>>>> 66b5278d
+        config.logger.info("Added %s affine cuts" % counter)