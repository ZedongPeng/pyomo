"""Solution of NLP subproblems."""
from __future__ import division

<<<<<<< HEAD
from pyomo.contrib.mindtpy.cut_generation import (add_oa_cuts, add_int_cut)
=======
from pyomo.contrib.mindtpy.cut_generation import (add_oa_cuts,
                                                  add_int_cut)
>>>>>>> 8e45e5b9
from pyomo.contrib.mindtpy.util import add_feas_slacks
from pyomo.contrib.gdpopt.util import copy_var_list_values
from pyomo.core import (Constraint, Objective, TransformationFactory, Var,
                        minimize, value)
from pyomo.core.kernel.component_map import ComponentMap
from pyomo.opt import TerminationCondition as tc
from pyomo.opt import SolverFactory
from pyomo.contrib.gdpopt.util import SuppressInfeasibleWarning
from pyomo.contrib.mindtpy.objective_generation import generate_L2_objective_function

from pyomo.contrib.gdpopt.util import is_feasible

<<<<<<< HEAD

def solve_NLP_subproblem(solve_data, config, always_solve_fix_nlp=False):
    """ Solves either fixed NLP (OA type methods) or feas-pump NLP

    Sets up local working model `sub_nlp`
    Fixes binaries (OA) / Sets objective (feas-pump)
    Sets continuous variables to initial var values
    Precomputes dual values
    Deactivates trivial constraints
    Solves NLP model

    Returns the fixed-NLP model and the solver results
    """

    sub_nlp = solve_data.working_model.clone()
    MindtPy = sub_nlp.MindtPy_utils
=======
def solve_NLP_subproblem(solve_data, config):
    """
    Solves the fixed NLP (with fixed binaries)

    This function sets up the 'fixed_nlp' by fixing binaries, sets continuous variables to their intial var values,
    precomputes dual values, deactivates trivial constraints, and then solves NLP model.

    Parameters
    ----------
    solve_data: MindtPy Data Container
        data container that holds solve-instance data
    config: ConfigBlock
        contains the specific configurations for the algorithm

    Returns
    -------
    fixed_nlp: Pyomo model
        fixed NLP from the model
    results: Pyomo results object
        result from solving the fixed NLP
    """

    fixed_nlp = solve_data.working_model.clone()
    MindtPy = fixed_nlp.MindtPy_utils
>>>>>>> 8e45e5b9
    solve_data.nlp_iter += 1

    # Set up NLP
<<<<<<< HEAD
    if config.strategy in ['OA', 'LOA'] or always_solve_fix_nlp:
        config.logger.info('NLP %s: Solve subproblem for fixed discretes.'
                           % (solve_data.nlp_iter,))
        TransformationFactory('core.fix_discrete').apply_to(sub_nlp)

        main_objective = next(sub_nlp.component_data_objects(Objective, active=True))
        if main_objective.sense == 'minimize':
            sub_nlp.increasing_objective_cut = Constraint(
                expr=sub_nlp.MindtPy_utils.objective_value
                     <= solve_data.UB - config.feas_pump_delta*min(1e-4, abs(solve_data.UB)))
        else:
            sub_nlp.increasing_objective_cut = Constraint(
                expr=sub_nlp.MindtPy_utils.objective_value
                     >= solve_data.LB + config.feas_pump_delta*min(1e-4, abs(solve_data.LB)))
    elif config.strategy is 'feas_pump':
        TransformationFactory('core.relax_integrality').apply_to(sub_nlp)
        main_objective = next(sub_nlp.component_data_objects(Objective, active=True))
        main_objective.deactivate()
        MindtPy.feas_pump_nlp_obj = generate_L2_objective_function(
            sub_nlp,
            solve_data.mip,
            discretes_only=True
        )

    MindtPy.MindtPy_linear_cuts.deactivate()
    sub_nlp.tmp_duals = ComponentMap()
    # For the current point, the duals are precalculated
    # When we solve the problem afterwards, the solver will compute the duals
    # for the constraints, but won't compute e.g. for fixed variables.
    # This is where we can use the precomputed dual values
    for c in sub_nlp.component_data_objects(ctype=Constraint, active=True,
                                            descend_into=True):
        rhs = ((0 if c.upper is None else c.upper)
               + (0 if c.lower is None else c.lower))
        sign_adjust = 1 if value(c.upper) is None else -1
        sub_nlp.tmp_duals[c] = sign_adjust * max(0,
                sign_adjust * (rhs - value(c.body)))
        # TODO check sign_adjust
    TransformationFactory('contrib.deactivate_trivial_constraints')\
        .apply_to(sub_nlp, tmp=True, ignore_infeasible=True)
    # Solve the NLP
    with SuppressInfeasibleWarning():
        results = SolverFactory(config.nlp_solver).solve(
            sub_nlp, **config.nlp_solver_args)
    return sub_nlp, results

=======
    TransformationFactory('core.fix_integer_vars').apply_to(fixed_nlp)

    MindtPy.MindtPy_linear_cuts.deactivate()
    fixed_nlp.tmp_duals = ComponentMap()
    # tmp_duals are the value of the dual variables stored before using deactivate trivial contraints
    # The values of the duals are computed as follows: (Complementary Slackness)
    #
    # | constraint | c_geq | status at x1 | tmp_dual (violation) |
    # |------------|-------|--------------|----------------------|
    # | g(x) <= b  | -1    | g(x1) <= b   | 0                    |
    # | g(x) <= b  | -1    | g(x1) > b    | g(x1) - b            |
    # | g(x) >= b  | +1    | g(x1) >= b   | 0                    |
    # | g(x) >= b  | +1    | g(x1) < b    | b - g(x1)            |
    evaluation_error = False
    for c in fixed_nlp.component_data_objects(ctype=Constraint, active=True,
                                              descend_into=True):
        # We prefer to include the upper bound as the right hand side since we are
        # considering c by default a (hopefully) convex function, which would make
        # c >= lb a nonconvex inequality which we wouldn't like to add linearizations
        # if we don't have to
        rhs = c.upper if c.has_ub() else c.lower
        c_geq = -1 if c.has_ub() else 1
        # c_leq = 1 if c.has_ub else -1
        try:
            fixed_nlp.tmp_duals[c] = c_geq * max(
                0, c_geq*(rhs - value(c.body)))
        except (ValueError, OverflowError) as error:
            fixed_nlp.tmp_duals[c] = None
            evaluation_error = True
    if evaluation_error:
        for nlp_var, orig_val in zip(
                MindtPy.variable_list,
                solve_data.initial_var_values):
            if not nlp_var.fixed and not nlp_var.is_binary():
                nlp_var.value = orig_val
        # fixed_nlp.tmp_duals[c] = c_leq * max(
        #     0, c_leq*(value(c.body) - rhs))
        # TODO: change logic to c_leq based on benchmarking

    TransformationFactory('contrib.deactivate_trivial_constraints')\
        .apply_to(fixed_nlp, tmp=True, ignore_infeasible=True)
    # Solve the NLP
    with SuppressInfeasibleWarning():
        results = SolverFactory(config.nlp_solver).solve(
            fixed_nlp, **config.nlp_solver_args)
    return fixed_nlp, results
>>>>>>> 8e45e5b9

def handle_NLP_subproblem_optimal(sub_nlp, solve_data, config):
    """Copies result to working model, updates bound, adds OA cut, no_good cut
    and increasing objective cut and stores best solution if new one is best

<<<<<<< HEAD
    Also calculates the duals
    """
    copy_var_list_values(
        sub_nlp.MindtPy_utils.variable_list,
        solve_data.working_model.MindtPy_utils.variable_list,
        config,
        ignore_integrality=config.strategy == 'feas_pump')

    for c in sub_nlp.tmp_duals:
        if sub_nlp.dual.get(c, None) is None:
            sub_nlp.dual[c] = sub_nlp.tmp_duals[c]
    dual_values = list(sub_nlp.dual[c] for c in sub_nlp.MindtPy_utils.constraint_list)

    main_objective = next(
            solve_data.working_model.component_data_objects(
                Objective,
                active=True))  # this is different to original objective for feasibility pump

    # if OA-like or feas_pump converged, update Upper bound,
    # add no_good cuts and increasing objective cuts (feas_pump)
    if config.strategy in ['OA', 'LOA'] or (
        config.strategy is 'feas_pump'
        and feas_pump_converged(solve_data, config)
    ):
        if config.strategy is 'feas_pump':
            copy_var_list_values(solve_data.mip.MindtPy_utils.variable_list,
                                 solve_data.working_model.MindtPy_utils.variable_list,
                                 config)
            fix_nlp, fix_nlp_results = solve_NLP_subproblem(
                solve_data, config,
                always_solve_fix_nlp=True)
            assert fix_nlp_results.solver.termination_condition is tc.optimal, 'Feasibility pump fix-nlp subproblem not optimal'
            copy_var_list_values(fix_nlp.MindtPy_utils.variable_list,
                                 solve_data.working_model.MindtPy_utils.variable_list,
                                 config)
        if main_objective.sense == minimize:
            solve_data.UB = min(
                main_objective.expr(),
                solve_data.UB)
            solve_data.solution_improved = \
                solve_data.UB < solve_data.UB_progress[-1]
            solve_data.UB_progress.append(solve_data.UB)

            if solve_data.solution_improved and config.strategy == 'feas_pump':
                solve_data.mip.MindtPy_utils.MindtPy_linear_cuts.\
                    increasing_objective_cut.set_value(
                        expr=solve_data.mip.MindtPy_utils.objective_value 
                             <= solve_data.UB - config.feas_pump_delta*min(1e-4, abs(solve_data.UB)))
        else:
            solve_data.LB = max(
                main_objective.expr(),
                solve_data.LB)
            solve_data.solution_improved = \
                solve_data.LB > solve_data.LB_progress[-1]
            solve_data.LB_progress.append(solve_data.LB)

            if solve_data.solution_improved and config.strategy == 'feas_pump':
                solve_data.mip.MindtPy_utils.MindtPy_linear_cuts.\
                    increasing_objective_cut.set_value(
                        expr=solve_data.mip.MindtPy_utils.objective_value
                             >= solve_data.LB + config.feas_pump_delta*min(1e-4, abs(solve_data.LB)))

        if config.add_no_good_cuts or config.strategy is 'feas_pump':
            config.logger.info('Creating no-good cut')
            add_int_cut(solve_data.mip, config)
=======
# The next few functions deal with handling the solution we get from the above NLP solver function


def handle_NLP_subproblem_optimal(fixed_nlp, solve_data, config):
    """
    This function copies the result of the NLP solver function ('solve_NLP_subproblem') to the working model, updates
    the bounds, adds OA and integer cuts, and then stores the new solution if it is the new best solution. This
    function handles the result of the latest iteration of solving the NLP subproblem given an optimal solution.

    Parameters
    ----------
    fixed_nlp: Pyomo model
        fixed NLP from the model
    solve_data: MindtPy Data Container
        data container that holds solve-instance data
    config: ConfigBlock
        contains the specific configurations for the algorithm
    """
    copy_var_list_values(
        fixed_nlp.MindtPy_utils.variable_list,
        solve_data.working_model.MindtPy_utils.variable_list,
        config)
    for c in fixed_nlp.tmp_duals:
        if fixed_nlp.dual.get(c, None) is None:
            fixed_nlp.dual[c] = fixed_nlp.tmp_duals[c]
    dual_values = list(fixed_nlp.dual[c]
                       for c in fixed_nlp.MindtPy_utils.constraint_list)

    main_objective = next(
        fixed_nlp.component_data_objects(Objective, active=True))
    if main_objective.sense == minimize:
        solve_data.UB = min(value(main_objective.expr), solve_data.UB)
        solve_data.solution_improved = solve_data.UB < solve_data.UB_progress[-1]
        solve_data.UB_progress.append(solve_data.UB)
>>>>>>> 8e45e5b9
    else:
        solve_data.solution_improved = False

    config.logger.info(
        'NLP {}: OBJ: {}  LB: {}  UB: {}'
        .format(solve_data.nlp_iter,
                main_objective.expr(),
                solve_data.LB, solve_data.UB))

    if solve_data.solution_improved:
<<<<<<< HEAD
        solve_data.best_solution_found = solve_data.working_model.clone()
        assert is_feasible(solve_data.best_solution_found, config), \
               "Best found model infeasible! There might be a problem with the precisions - the feaspump seems to have converged (error**2 <= integer_tolerance). " \
               "But the `is_feasible` check (error <= constraint_tolerance) doesn't work out"


    # Always add the oa cut
    if config.strategy in ['OA', 'LOA', 'feas_pump']:
        copy_var_list_values(sub_nlp.MindtPy_utils.variable_list,
=======
        solve_data.best_solution_found = fixed_nlp.clone()

    # Add the linear cut
    if config.strategy == 'OA':
        copy_var_list_values(fixed_nlp.MindtPy_utils.variable_list,
>>>>>>> 8e45e5b9
                             solve_data.mip.MindtPy_utils.variable_list,
                             config, ignore_integrality=config.strategy=='feas_pump')
        add_oa_cuts(solve_data.mip, dual_values, solve_data, config)
    # elif config.strategy == 'PSC':
    #     add_psc_cut(solve_data, config)
    # elif config.strategy == 'GBD':
    #     add_gbd_cut(solve_data, config)

<<<<<<< HEAD
    config.call_after_subproblem_feasible(sub_nlp, solve_data)


def handle_NLP_subproblem_infeasible(sub_nlp, solve_data, config):
    """Solve feasibility problem, add cut according to strategy.
=======
    # This adds an integer cut to the feasible_integer_cuts
    # ConstraintList, which is not activated by default. However, it
    # may be activated as needed in certain situations or for certain
    # values of option flags.
    var_values = list(v.value for v in fixed_nlp.MindtPy_utils.variable_list)
    if config.add_integer_cuts:
        add_int_cut(var_values, solve_data, config, feasible=True)

    config.call_after_subproblem_feasible(fixed_nlp, solve_data)


def handle_NLP_subproblem_infeasible(fixed_nlp, solve_data, config):
    """
    Solves feasibility problem and adds cut according to the specified strategy

    This function handles the result of the latest iteration of solving the NLP subproblem given an infeasible
    solution and copies the solution of the feasibility problem to the working model.
>>>>>>> 8e45e5b9

    Parameters
    ----------
    solve_data: MindtPy Data Container
        data container that holds solve-instance data
    config: ConfigBlock
        contains the specific configurations for the algorithm
    """
    # TODO try something else? Reinitialize with different initial
    # value?
    config.logger.info('NLP subproblem was locally infeasible.')
<<<<<<< HEAD
    for c in sub_nlp.component_data_objects(ctype=Constraint):
        rhs = ((0 if c.upper is None else c.upper)
               + (0 if c.lower is None else c.lower))
        sign_adjust = 1 if value(c.upper) is None else -1
        sub_nlp.dual[c] = (sign_adjust
                * max(0, sign_adjust * (rhs - value(c.body))))
    dual_values = list(sub_nlp.dual[c] for c in sub_nlp.MindtPy_utils.constraint_list)

    if config.strategy == 'PSC' or config.strategy == 'GBD':
        for var in sub_nlp.component_data_objects(ctype=Var, descend_into=True):
            sub_nlp.ipopt_zL_out[var] = 0
            sub_nlp.ipopt_zU_out[var] = 0
            if var.ub is not None and abs(var.ub - value(var)) < config.bound_tolerance:
                sub_nlp.ipopt_zL_out[var] = 1
            elif var.lb is not None and abs(value(var) - var.lb) < config.bound_tolerance:
                sub_nlp.ipopt_zU_out[var] = -1

    elif config.strategy == 'OA':
        config.logger.info('Solving feasibility problem')
        if config.initial_feas:
            # add_feas_slacks(sub_nlp, solve_data)
=======
    for c in fixed_nlp.component_data_objects(ctype=Constraint):
        rhs = c.upper if c. has_ub() else c.lower
        c_geq = -1 if c.has_ub() else 1
        fixed_nlp.dual[c] = (c_geq
                             * max(0, c_geq * (rhs - value(c.body))))
    dual_values = list(fixed_nlp.dual[c]
                       for c in fixed_nlp.MindtPy_utils.constraint_list)

    # if config.strategy == 'PSC' or config.strategy == 'GBD':
    #     for var in fixed_nlp.component_data_objects(ctype=Var, descend_into=True):
    #         fixed_nlp.ipopt_zL_out[var] = 0
    #         fixed_nlp.ipopt_zU_out[var] = 0
    #         if var.has_ub() and abs(var.ub - value(var)) < config.bound_tolerance:
    #             fixed_nlp.ipopt_zL_out[var] = 1
    #         elif var.has_lb() and abs(value(var) - var.lb) < config.bound_tolerance:
    #             fixed_nlp.ipopt_zU_out[var] = -1

    if config.strategy == 'OA':
        config.logger.info('Solving feasibility problem')
        if config.initial_feas:
            # add_feas_slacks(fixed_nlp, solve_data)
>>>>>>> 8e45e5b9
            # config.initial_feas = False
            feas_NLP, feas_NLP_results = solve_NLP_feas(solve_data, config)
            copy_var_list_values(feas_NLP.MindtPy_utils.variable_list,
                                 solve_data.mip.MindtPy_utils.variable_list,
                                 config)
            add_oa_cuts(solve_data.mip, dual_values, solve_data, config)
    # Add an integer cut to exclude this discrete option
<<<<<<< HEAD
    var_values = list(v.value for v in sub_nlp.MindtPy_utils.variable_list)
    if config.add_no_good_cuts:
        add_int_cut(solve_data.mip, solve_data, config)  # excludes current discrete option


def handle_NLP_subproblem_other_termination(sub_nlp, termination_condition,
=======
    var_values = list(v.value for v in fixed_nlp.MindtPy_utils.variable_list)
    if config.add_integer_cuts:
        # excludes current discrete option
        add_int_cut(var_values, solve_data, config)


def handle_NLP_subproblem_other_termination(fixed_nlp, termination_condition,
>>>>>>> 8e45e5b9
                                            solve_data, config):
    """
    Handles the result of the latest iteration of solving the NLP subproblem given a solution that is neither optimal
    nor infeasible.

    Parameters
    ----------
    termination_condition: Pyomo TerminationCondition
        the termination condition of the NLP subproblem
    solve_data: MindtPy Data Container
        data container that holds solve-instance data
    config: ConfigBlock
        contains the specific configurations for the algorithm
    """
    if termination_condition is tc.maxIterations:
        # TODO try something else? Reinitialize with different initial value?
        config.logger.info(
            'NLP subproblem failed to converge within iteration limit.')
<<<<<<< HEAD
        var_values = list(v.value for v in sub_nlp.MindtPy_utils.variable_list)
=======
        var_values = list(
            v.value for v in fixed_nlp.MindtPy_utils.variable_list)
>>>>>>> 8e45e5b9
        if config.add_integer_cuts:
            # excludes current discrete option
            add_int_cut(var_values, solve_data, config)
    else:
        raise ValueError(
            'MindtPy unable to handle NLP subproblem termination '
            'condition of {}'.format(termination_condition))


def solve_NLP_feas(solve_data, config):
    """
    Solves a feasibility NLP if the fixed_nlp problem is infeasible

    Parameters
    ----------
    solve_data: MindtPy Data Container
        data container that holds solve-instance data
    config: ConfigBlock
        contains the specific configurations for the algorithm

    Returns
    -------
    feas_nlp: Pyomo model
        feasibility NLP from the model
    feas_soln: Pyomo results object
        result from solving the feasibility NLP
    """
    feas_nlp = solve_data.working_model.clone()
    add_feas_slacks(feas_nlp, config)

    MindtPy = feas_nlp.MindtPy_utils
    if MindtPy.find_component('objective_value') is not None:
        MindtPy.objective_value.value = 0

    next(feas_nlp.component_data_objects(Objective, active=True)).deactivate()
    for constr in feas_nlp.component_data_objects(
            ctype=Constraint, active=True, descend_into=True):
        if constr.body.polynomial_degree() not in [0, 1]:
            constr.deactivate()

    MindtPy.MindtPy_feas.activate()
    if config.feasibility_norm == 'L1':
        MindtPy.MindtPy_feas_obj = Objective(
            expr=sum(s for s in MindtPy.MindtPy_feas.slack_var[...]),
            sense=minimize)
    elif config.feasibility_norm == 'L2':
        MindtPy.MindtPy_feas_obj = Objective(
            expr=sum(s*s for s in MindtPy.MindtPy_feas.slack_var[...]),
            sense=minimize)
    else:
        MindtPy.MindtPy_feas_obj = Objective(
            expr=MindtPy.MindtPy_feas.slack_var,
            sense=minimize)
    TransformationFactory('core.fix_integer_vars').apply_to(feas_nlp)
    with SuppressInfeasibleWarning():
        try:
            feas_soln = SolverFactory(config.nlp_solver).solve(
                feas_nlp, **config.nlp_solver_args)
        except (ValueError, OverflowError) as error:
            for nlp_var, orig_val in zip(
                    MindtPy.variable_list,
                    solve_data.initial_var_values):
                if not nlp_var.fixed and not nlp_var.is_binary():
                    nlp_var.value = orig_val
            feas_soln = SolverFactory(config.nlp_solver).solve(
                feas_nlp, **config.nlp_solver_args)
    subprob_terminate_cond = feas_soln.solver.termination_condition
    if subprob_terminate_cond is tc.optimal or subprob_terminate_cond is tc.locallyOptimal:
        copy_var_list_values(
            MindtPy.variable_list,
            solve_data.working_model.MindtPy_utils.variable_list,
            config)
    elif subprob_terminate_cond is tc.infeasible:
        raise ValueError('Feasibility NLP infeasible. '
                         'This should never happen.')
    else:
        raise ValueError(
            'MindtPy unable to handle feasibility NLP termination condition '
            'of {}'.format(subprob_terminate_cond))

    var_values = [v.value for v in MindtPy.variable_list]
    duals = [0 for _ in MindtPy.constraint_list]

    for i, c in enumerate(MindtPy.constraint_list):
        rhs = c.upper if c. has_ub() else c.lower
        c_geq = -1 if c.has_ub() else 1
        duals[i] = c_geq * max(
            0, c_geq * (rhs - value(c.body)))

    if value(MindtPy.MindtPy_feas_obj.expr) == 0:
        raise ValueError("Feasibility NLP problem is not feasible, check NLP solver output")

<<<<<<< HEAD
    return fix_nlp, feas_soln


def feas_pump_converged(solve_data, config):
    """Calculates the euclidean norm between the discretes in the mip and nlp models"""
    distance = (sum((nlp_var.value - milp_var.value)**2
                    for (nlp_var, milp_var) in
                    zip(solve_data.working_model.MindtPy_utils.variable_list,
                        solve_data.mip.MindtPy_utils.variable_list)
                    if milp_var.is_binary()))

    return distance <= config.integer_tolerance
=======
    return feas_nlp, feas_soln
>>>>>>> 8e45e5b9
<|MERGE_RESOLUTION|>--- conflicted
+++ resolved
@@ -1,12 +1,8 @@
 """Solution of NLP subproblems."""
 from __future__ import division
 
-<<<<<<< HEAD
-from pyomo.contrib.mindtpy.cut_generation import (add_oa_cuts, add_int_cut)
-=======
 from pyomo.contrib.mindtpy.cut_generation import (add_oa_cuts,
                                                   add_int_cut)
->>>>>>> 8e45e5b9
 from pyomo.contrib.mindtpy.util import add_feas_slacks
 from pyomo.contrib.gdpopt.util import copy_var_list_values
 from pyomo.core import (Constraint, Objective, TransformationFactory, Var,
@@ -19,25 +15,8 @@
 
 from pyomo.contrib.gdpopt.util import is_feasible
 
-<<<<<<< HEAD
-
+# Justin: Check this new argument always_solve_fix_nlp. Do we need it?
 def solve_NLP_subproblem(solve_data, config, always_solve_fix_nlp=False):
-    """ Solves either fixed NLP (OA type methods) or feas-pump NLP
-
-    Sets up local working model `sub_nlp`
-    Fixes binaries (OA) / Sets objective (feas-pump)
-    Sets continuous variables to initial var values
-    Precomputes dual values
-    Deactivates trivial constraints
-    Solves NLP model
-
-    Returns the fixed-NLP model and the solver results
-    """
-
-    sub_nlp = solve_data.working_model.clone()
-    MindtPy = sub_nlp.MindtPy_utils
-=======
-def solve_NLP_subproblem(solve_data, config):
     """
     Solves the fixed NLP (with fixed binaries)
 
@@ -57,63 +36,47 @@
         fixed NLP from the model
     results: Pyomo results object
         result from solving the fixed NLP
+
+    Note: Solves either fixed NLP (OA type methods) or feas-pump NLP
+
+        Sets up local working model `sub_nlp`
+        Fixes binaries (OA) / Sets objective (feas-pump)
+        Sets continuous variables to initial var values
+        Precomputes dual values
+        Deactivates trivial constraints
+        Solves NLP model
+
+        Returns the fixed-NLP model and the solver results
     """
 
     fixed_nlp = solve_data.working_model.clone()
     MindtPy = fixed_nlp.MindtPy_utils
->>>>>>> 8e45e5b9
     solve_data.nlp_iter += 1
 
     # Set up NLP
-<<<<<<< HEAD
-    if config.strategy in ['OA', 'LOA'] or always_solve_fix_nlp:
+    if config.strategy in ['OA'] or always_solve_fix_nlp:
         config.logger.info('NLP %s: Solve subproblem for fixed discretes.'
                            % (solve_data.nlp_iter,))
-        TransformationFactory('core.fix_discrete').apply_to(sub_nlp)
-
-        main_objective = next(sub_nlp.component_data_objects(Objective, active=True))
+        TransformationFactory('core.fix_integer_vars').apply_to(fixed_nlp)
+
+        main_objective = next(fixed_nlp.component_data_objects(Objective, active=True))
         if main_objective.sense == 'minimize':
-            sub_nlp.increasing_objective_cut = Constraint(
-                expr=sub_nlp.MindtPy_utils.objective_value
+            fixed_nlp.increasing_objective_cut = Constraint(
+                expr=fixed_nlp.MindtPy_utils.objective_value
                      <= solve_data.UB - config.feas_pump_delta*min(1e-4, abs(solve_data.UB)))
         else:
-            sub_nlp.increasing_objective_cut = Constraint(
-                expr=sub_nlp.MindtPy_utils.objective_value
+            fixed_nlp.increasing_objective_cut = Constraint(
+                expr=fixed_nlp.MindtPy_utils.objective_value
                      >= solve_data.LB + config.feas_pump_delta*min(1e-4, abs(solve_data.LB)))
     elif config.strategy is 'feas_pump':
-        TransformationFactory('core.relax_integrality').apply_to(sub_nlp)
-        main_objective = next(sub_nlp.component_data_objects(Objective, active=True))
+        TransformationFactory('core.relax_integrality').apply_to(fixed_nlp)
+        main_objective = next(fixed_nlp.component_data_objects(Objective, active=True))
         main_objective.deactivate()
         MindtPy.feas_pump_nlp_obj = generate_L2_objective_function(
-            sub_nlp,
+            fixed_nlp,
             solve_data.mip,
             discretes_only=True
         )
-
-    MindtPy.MindtPy_linear_cuts.deactivate()
-    sub_nlp.tmp_duals = ComponentMap()
-    # For the current point, the duals are precalculated
-    # When we solve the problem afterwards, the solver will compute the duals
-    # for the constraints, but won't compute e.g. for fixed variables.
-    # This is where we can use the precomputed dual values
-    for c in sub_nlp.component_data_objects(ctype=Constraint, active=True,
-                                            descend_into=True):
-        rhs = ((0 if c.upper is None else c.upper)
-               + (0 if c.lower is None else c.lower))
-        sign_adjust = 1 if value(c.upper) is None else -1
-        sub_nlp.tmp_duals[c] = sign_adjust * max(0,
-                sign_adjust * (rhs - value(c.body)))
-        # TODO check sign_adjust
-    TransformationFactory('contrib.deactivate_trivial_constraints')\
-        .apply_to(sub_nlp, tmp=True, ignore_infeasible=True)
-    # Solve the NLP
-    with SuppressInfeasibleWarning():
-        results = SolverFactory(config.nlp_solver).solve(
-            sub_nlp, **config.nlp_solver_args)
-    return sub_nlp, results
-
-=======
-    TransformationFactory('core.fix_integer_vars').apply_to(fixed_nlp)
 
     MindtPy.MindtPy_linear_cuts.deactivate()
     fixed_nlp.tmp_duals = ComponentMap()
@@ -159,34 +122,53 @@
         results = SolverFactory(config.nlp_solver).solve(
             fixed_nlp, **config.nlp_solver_args)
     return fixed_nlp, results
->>>>>>> 8e45e5b9
-
+
+# The next few functions deal with handling the solution we get from the above NLP solver function
 def handle_NLP_subproblem_optimal(sub_nlp, solve_data, config):
-    """Copies result to working model, updates bound, adds OA cut, no_good cut
-    and increasing objective cut and stores best solution if new one is best
-
-<<<<<<< HEAD
-    Also calculates the duals
+    """
+    This function copies the result of the NLP solver function ('solve_NLP_subproblem') to the working model, updates
+    the bounds, adds OA and integer cuts, and then stores the new solution if it is the new best solution. This
+    function handles the result of the latest iteration of solving the NLP subproblem given an optimal solution.
+
+    Parameters
+    ----------
+    fixed_nlp: Pyomo model
+        fixed NLP from the model
+    solve_data: MindtPy Data Container
+        data container that holds solve-instance data
+    config: ConfigBlock
+        contains the specific configurations for the algorithm
+    
+    Note: Copies result to working model, updates bound, adds OA cut, no_good cut
+    and increasing objective cut and stores best solution if new one is best and also calculate the duals
     """
     copy_var_list_values(
-        sub_nlp.MindtPy_utils.variable_list,
+        fixed_nlp.MindtPy_utils.variable_list,
         solve_data.working_model.MindtPy_utils.variable_list,
         config,
         ignore_integrality=config.strategy == 'feas_pump')
-
-    for c in sub_nlp.tmp_duals:
-        if sub_nlp.dual.get(c, None) is None:
-            sub_nlp.dual[c] = sub_nlp.tmp_duals[c]
-    dual_values = list(sub_nlp.dual[c] for c in sub_nlp.MindtPy_utils.constraint_list)
+    for c in fixed_nlp.tmp_duals:
+        if fixed_nlp.dual.get(c, None) is None:
+            fixed_nlp.dual[c] = fixed_nlp.tmp_duals[c]
+    dual_values = list(fixed_nlp.dual[c]
+                       for c in fixed_nlp.MindtPy_utils.constraint_list)
 
     main_objective = next(
-            solve_data.working_model.component_data_objects(
-                Objective,
-                active=True))  # this is different to original objective for feasibility pump
+        fixed_nlp.component_data_objects(Objective, active=True))  
+    # this is different to original objective for feasibility pump
+
+    # Justin: This might be neccesary to make the code work
+
+    # main_objective = next(
+    #         solve_data.working_model.component_data_objects(
+    #             Objective,
+    #             active=True))  # this is different to original objective for feasibility pump
+
+
 
     # if OA-like or feas_pump converged, update Upper bound,
     # add no_good cuts and increasing objective cuts (feas_pump)
-    if config.strategy in ['OA', 'LOA'] or (
+    if config.strategy in ['OA'] or (
         config.strategy is 'feas_pump'
         and feas_pump_converged(solve_data, config)
     ):
@@ -214,6 +196,7 @@
                     increasing_objective_cut.set_value(
                         expr=solve_data.mip.MindtPy_utils.objective_value 
                              <= solve_data.UB - config.feas_pump_delta*min(1e-4, abs(solve_data.UB)))
+                             # This 1e-4 is nasty, let's add a config option for this
         else:
             solve_data.LB = max(
                 main_objective.expr(),
@@ -227,46 +210,16 @@
                     increasing_objective_cut.set_value(
                         expr=solve_data.mip.MindtPy_utils.objective_value
                              >= solve_data.LB + config.feas_pump_delta*min(1e-4, abs(solve_data.LB)))
-
-        if config.add_no_good_cuts or config.strategy is 'feas_pump':
+                             # see comment above
+
+        if config.add_integer_cut or config.strategy is 'feas_pump':
             config.logger.info('Creating no-good cut')
             add_int_cut(solve_data.mip, config)
-=======
-# The next few functions deal with handling the solution we get from the above NLP solver function
-
-
-def handle_NLP_subproblem_optimal(fixed_nlp, solve_data, config):
-    """
-    This function copies the result of the NLP solver function ('solve_NLP_subproblem') to the working model, updates
-    the bounds, adds OA and integer cuts, and then stores the new solution if it is the new best solution. This
-    function handles the result of the latest iteration of solving the NLP subproblem given an optimal solution.
-
-    Parameters
-    ----------
-    fixed_nlp: Pyomo model
-        fixed NLP from the model
-    solve_data: MindtPy Data Container
-        data container that holds solve-instance data
-    config: ConfigBlock
-        contains the specific configurations for the algorithm
-    """
-    copy_var_list_values(
-        fixed_nlp.MindtPy_utils.variable_list,
-        solve_data.working_model.MindtPy_utils.variable_list,
-        config)
-    for c in fixed_nlp.tmp_duals:
-        if fixed_nlp.dual.get(c, None) is None:
-            fixed_nlp.dual[c] = fixed_nlp.tmp_duals[c]
-    dual_values = list(fixed_nlp.dual[c]
-                       for c in fixed_nlp.MindtPy_utils.constraint_list)
-
-    main_objective = next(
-        fixed_nlp.component_data_objects(Objective, active=True))
+
     if main_objective.sense == minimize:
         solve_data.UB = min(value(main_objective.expr), solve_data.UB)
         solve_data.solution_improved = solve_data.UB < solve_data.UB_progress[-1]
         solve_data.UB_progress.append(solve_data.UB)
->>>>>>> 8e45e5b9
     else:
         solve_data.solution_improved = False
 
@@ -277,23 +230,15 @@
                 solve_data.LB, solve_data.UB))
 
     if solve_data.solution_improved:
-<<<<<<< HEAD
-        solve_data.best_solution_found = solve_data.working_model.clone()
+        solve_data.best_solution_found = fixed_nlp.clone()
+        # Justin: Check this assert
         assert is_feasible(solve_data.best_solution_found, config), \
                "Best found model infeasible! There might be a problem with the precisions - the feaspump seems to have converged (error**2 <= integer_tolerance). " \
                "But the `is_feasible` check (error <= constraint_tolerance) doesn't work out"
 
-
-    # Always add the oa cut
-    if config.strategy in ['OA', 'LOA', 'feas_pump']:
-        copy_var_list_values(sub_nlp.MindtPy_utils.variable_list,
-=======
-        solve_data.best_solution_found = fixed_nlp.clone()
-
     # Add the linear cut
-    if config.strategy == 'OA':
+    if config.strategy in ['OA', 'feas_pump']:
         copy_var_list_values(fixed_nlp.MindtPy_utils.variable_list,
->>>>>>> 8e45e5b9
                              solve_data.mip.MindtPy_utils.variable_list,
                              config, ignore_integrality=config.strategy=='feas_pump')
         add_oa_cuts(solve_data.mip, dual_values, solve_data, config)
@@ -301,24 +246,12 @@
     #     add_psc_cut(solve_data, config)
     # elif config.strategy == 'GBD':
     #     add_gbd_cut(solve_data, config)
-
-<<<<<<< HEAD
+    
+    var_values = list(v.value for v in fixed_nlp.MindtPy_utils.variable_list)
+    if config.add_no_good_cuts:
+        add_int_cut(var_values, solve_data, config, feasible=True)
+
     config.call_after_subproblem_feasible(sub_nlp, solve_data)
-
-
-def handle_NLP_subproblem_infeasible(sub_nlp, solve_data, config):
-    """Solve feasibility problem, add cut according to strategy.
-=======
-    # This adds an integer cut to the feasible_integer_cuts
-    # ConstraintList, which is not activated by default. However, it
-    # may be activated as needed in certain situations or for certain
-    # values of option flags.
-    var_values = list(v.value for v in fixed_nlp.MindtPy_utils.variable_list)
-    if config.add_integer_cuts:
-        add_int_cut(var_values, solve_data, config, feasible=True)
-
-    config.call_after_subproblem_feasible(fixed_nlp, solve_data)
-
 
 def handle_NLP_subproblem_infeasible(fixed_nlp, solve_data, config):
     """
@@ -326,7 +259,6 @@
 
     This function handles the result of the latest iteration of solving the NLP subproblem given an infeasible
     solution and copies the solution of the feasibility problem to the working model.
->>>>>>> 8e45e5b9
 
     Parameters
     ----------
@@ -335,32 +267,13 @@
     config: ConfigBlock
         contains the specific configurations for the algorithm
     """
+    # This adds an integer cut to the feasible_integer_cuts
+    # ConstraintList, which is not activated by default. However, it
+    # may be activated as needed in certain situations or for certain
+    # values of option flags.
     # TODO try something else? Reinitialize with different initial
     # value?
     config.logger.info('NLP subproblem was locally infeasible.')
-<<<<<<< HEAD
-    for c in sub_nlp.component_data_objects(ctype=Constraint):
-        rhs = ((0 if c.upper is None else c.upper)
-               + (0 if c.lower is None else c.lower))
-        sign_adjust = 1 if value(c.upper) is None else -1
-        sub_nlp.dual[c] = (sign_adjust
-                * max(0, sign_adjust * (rhs - value(c.body))))
-    dual_values = list(sub_nlp.dual[c] for c in sub_nlp.MindtPy_utils.constraint_list)
-
-    if config.strategy == 'PSC' or config.strategy == 'GBD':
-        for var in sub_nlp.component_data_objects(ctype=Var, descend_into=True):
-            sub_nlp.ipopt_zL_out[var] = 0
-            sub_nlp.ipopt_zU_out[var] = 0
-            if var.ub is not None and abs(var.ub - value(var)) < config.bound_tolerance:
-                sub_nlp.ipopt_zL_out[var] = 1
-            elif var.lb is not None and abs(value(var) - var.lb) < config.bound_tolerance:
-                sub_nlp.ipopt_zU_out[var] = -1
-
-    elif config.strategy == 'OA':
-        config.logger.info('Solving feasibility problem')
-        if config.initial_feas:
-            # add_feas_slacks(sub_nlp, solve_data)
-=======
     for c in fixed_nlp.component_data_objects(ctype=Constraint):
         rhs = c.upper if c. has_ub() else c.lower
         c_geq = -1 if c.has_ub() else 1
@@ -382,7 +295,6 @@
         config.logger.info('Solving feasibility problem')
         if config.initial_feas:
             # add_feas_slacks(fixed_nlp, solve_data)
->>>>>>> 8e45e5b9
             # config.initial_feas = False
             feas_NLP, feas_NLP_results = solve_NLP_feas(solve_data, config)
             copy_var_list_values(feas_NLP.MindtPy_utils.variable_list,
@@ -390,22 +302,13 @@
                                  config)
             add_oa_cuts(solve_data.mip, dual_values, solve_data, config)
     # Add an integer cut to exclude this discrete option
-<<<<<<< HEAD
-    var_values = list(v.value for v in sub_nlp.MindtPy_utils.variable_list)
+    var_values = list(v.value for v in fixed_nlp.MindtPy_utils.variable_list)
     if config.add_no_good_cuts:
-        add_int_cut(solve_data.mip, solve_data, config)  # excludes current discrete option
-
-
-def handle_NLP_subproblem_other_termination(sub_nlp, termination_condition,
-=======
-    var_values = list(v.value for v in fixed_nlp.MindtPy_utils.variable_list)
-    if config.add_integer_cuts:
         # excludes current discrete option
         add_int_cut(var_values, solve_data, config)
 
 
 def handle_NLP_subproblem_other_termination(fixed_nlp, termination_condition,
->>>>>>> 8e45e5b9
                                             solve_data, config):
     """
     Handles the result of the latest iteration of solving the NLP subproblem given a solution that is neither optimal
@@ -424,12 +327,8 @@
         # TODO try something else? Reinitialize with different initial value?
         config.logger.info(
             'NLP subproblem failed to converge within iteration limit.')
-<<<<<<< HEAD
-        var_values = list(v.value for v in sub_nlp.MindtPy_utils.variable_list)
-=======
         var_values = list(
             v.value for v in fixed_nlp.MindtPy_utils.variable_list)
->>>>>>> 8e45e5b9
         if config.add_integer_cuts:
             # excludes current discrete option
             add_int_cut(var_values, solve_data, config)
@@ -522,11 +421,11 @@
     if value(MindtPy.MindtPy_feas_obj.expr) == 0:
         raise ValueError("Feasibility NLP problem is not feasible, check NLP solver output")
 
-<<<<<<< HEAD
-    return fix_nlp, feas_soln
+    return feas_nlp, feas_soln
 
 
 def feas_pump_converged(solve_data, config):
+    # Justin: Include documentation
     """Calculates the euclidean norm between the discretes in the mip and nlp models"""
     distance = (sum((nlp_var.value - milp_var.value)**2
                     for (nlp_var, milp_var) in
@@ -534,7 +433,4 @@
                         solve_data.mip.MindtPy_utils.variable_list)
                     if milp_var.is_binary()))
 
-    return distance <= config.integer_tolerance
-=======
-    return feas_nlp, feas_soln
->>>>>>> 8e45e5b9
+    return distance <= config.integer_tolerance