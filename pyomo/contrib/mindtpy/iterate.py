--- conflicted
+++ resolved
@@ -1,32 +1,6 @@
 """Iteration loop for MindtPy."""
 from __future__ import division
 
-<<<<<<< HEAD
-from pyomo.contrib.mindtpy.mip_solve import (
-    solve_OA_master, handle_master_mip_optimal,
-    handle_master_mip_other_conditions)
-from pyomo.contrib.mindtpy.nlp_solve import (
-    solve_NLP_subproblem, handle_NLP_subproblem_optimal,
-    handle_NLP_subproblem_infeasible, handle_NLP_subproblem_other_termination)
-from pyomo.core import minimize, Objective
-from pyomo.opt import TerminationCondition as tc
-from pyomo.contrib.gdpopt.util import (
-    get_main_elapsed_time, copy_var_list_values)
-
-
-def MindtPy_iteration_loop(solve_data, config):
-    """Organizes the subcalls for decomposition methods
-
-    In general, it runs
-    - check termination
-    - MIP master problem
-      - result handling
-    - check termination
-    - NLP subproblem
-    - repeat
-    """
-
-=======
 from pyomo.contrib.mindtpy.mip_solve import (solve_OA_master,
                                              handle_master_mip_optimal, handle_master_mip_other_conditions)
 from pyomo.contrib.mindtpy.nlp_solve import (solve_NLP_subproblem,
@@ -34,7 +8,7 @@
                                              handle_NLP_subproblem_other_termination)
 from pyomo.core import minimize, Objective, Var
 from pyomo.opt import TerminationCondition as tc
-from pyomo.contrib.gdpopt.util import get_main_elapsed_time
+from pyomo.contrib.gdpopt.util import (get_main_elapsed_time, copy_var_list_values)
 from pyomo.solvers.plugins.solvers.persistent_solver import PersistentSolver
 from pyomo.opt import SolverFactory
 
@@ -52,8 +26,16 @@
         data container that holds solve-instance data
     config: ConfigBlock
         contains the specific configurations for the algorithm
-    """
->>>>>>> 8e45e5b9
+
+    Note : Organizes the subcalls for decomposition methods
+            In general, it runs
+            - check termination
+            - MIP master problem
+            - result handling
+            - check termination
+            - NLP subproblem
+            - repeat
+    """
     working_model = solve_data.working_model
     main_objective = next(
         working_model.component_data_objects(Objective, active=True))
@@ -167,59 +149,6 @@
         else:
             handle_NLP_subproblem_other_termination(fixed_nlp, fixed_nlp_result.solver.termination_condition,
                                                     solve_data, config)
-<<<<<<< HEAD
-        # Call the NLP post-solve callback
-        config.call_after_subproblem_solve(fix_nlp, solve_data)
-
-        if config.strategy == 'PSC':
-            PSC_switch_to_OA_if_no_progress(solve_data, config)
-
-
-def PSC_switch_to_OA_if_no_progress(solve_data, config):
-    """If the hybrid algorithm is not making progress, switch to OA."""
-    working_model = solve_data.working_model
-    main_objective = next(working_model.component_data_objects(Objective, active=True))
-    progress_required = 1E-6
-    if main_objective.sense == minimize:
-        log = solve_data.LB_progress
-        sign_adjust = 1
-    else:
-        log = solve_data.UB_progress
-        sign_adjust = -1
-    # Maximum number of iterations in which the lower (optimistic)
-    # bound does not improve before switching to OA
-    max_nonimprove_iter = 5
-    making_progress = True
-    for i in range(1, max_nonimprove_iter + 1):
-        try:
-            if (sign_adjust * log[-i]
-                    <= (log[-i - 1] + progress_required)
-                    * sign_adjust):
-                making_progress = False
-            else:
-                making_progress = True
-                break
-        except IndexError:
-            # Not enough history yet, keep going.
-            making_progress = True
-            break
-    if not making_progress and (
-            config.strategy == 'hPSC' or
-            config.strategy == 'PSC'):
-        config.logger.info(
-            'Not making enough progress for {} iterations. '
-            'Switching to OA.'.format(max_nonimprove_iter))
-        config.strategy = 'OA'
-
-
-def algorithm_should_terminate(solve_data, config):
-    """Check if the algorithm should terminate.
-
-    Termination conditions based on solver options and progress.
-    Sets the solve_data.results.solver.termination_condition to the appropriate
-    condition, i.e. optimal, maxIterations, maxTimeLimit
-=======
->>>>>>> 8e45e5b9
 
         MindtPy = solve_data.mip.MindtPy_utils
         MindtPy.MindtPy_linear_cuts.integer_cuts.deactivate()
