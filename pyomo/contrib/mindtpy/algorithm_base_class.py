--- conflicted
+++ resolved
@@ -151,14 +151,10 @@
         # Store the OA cuts generated in the mip_start_process.
         self.mip_start_lazy_oa_cuts = []
         # Whether to load solutions in solve() function
-<<<<<<< HEAD
-        self.load_solutions = True
         self.obbt_performed = False
-=======
         self.mip_load_solutions = True
         self.nlp_load_solutions = True
         self.regularization_mip_load_solutions = True
->>>>>>> e04a0e95
 
     # Support use as a context manager under current solver API
     def __enter__(self):
