# -*- coding: utf-8 -*-
<<<<<<< HEAD
from pyomo.core import (Objective, minimize, Constraint,
                        TransformationFactory, value)
from pyomo.core.base.constraint import ConstraintList
from pyomo.opt import SolverFactory, SolutionStatus, SolverResults
from pyomo.contrib.gdpopt.util import SuppressInfeasibleWarning, get_main_elapsed_time, copy_var_list_values
from pyomo.contrib.mindtpy.nlp_solve import (
    solve_subproblem, handle_subproblem_optimal)
=======
from pyomo.core import (minimize, Constraint, TransformationFactory, value)
from pyomo.core.base.constraint import ConstraintList
from pyomo.opt import SolverFactory, SolutionStatus, SolverResults, SolverStatus
from pyomo.contrib.gdpopt.util import SuppressInfeasibleWarning, get_main_elapsed_time, copy_var_list_values
from pyomo.contrib.mindtpy.nlp_solve import solve_subproblem, handle_subproblem_optimal
>>>>>>> f40e35fd
from pyomo.opt import TerminationCondition as tc
from pyomo.contrib.mindtpy.util import generate_norm2sq_objective_function
from pyomo.contrib.mindtpy.mip_solve import solve_master
from pyomo.contrib.mindtpy.util import generate_norm1_norm_constraint


def feas_pump_converged(solve_data, config, discrete_only=True):
    """Calculates the euclidean norm between the discretes in the mip and nlp models"""
    distance = (max((nlp_var.value - milp_var.value)**2
                    for (nlp_var, milp_var) in
                    zip(solve_data.working_model.MindtPy_utils.variable_list,
                        solve_data.mip.MindtPy_utils.variable_list)
                    if (not discrete_only) or milp_var.is_integer()))
    #
    return distance <= config.fp_projzerotol


def solve_feas_pump_subproblem(solve_data, config):
    """
    Solves the feasibility pump NLP

    This function sets up the 'fp_nlp' by relax integer varibales.
    precomputes dual values, deactivates trivial constraints, and then solves NLP model.

    Parameters
    ----------
    solve_data: MindtPy Data Container
        data container that holds solve-instance data
    config: ConfigBlock
        contains the specific configurations for the algorithm

    Returns
    -------
    fp_nlp: Pyomo model
        fixed NLP from the model
    results: Pyomo results object
        result from solving the fixed NLP
    """

    fp_nlp = solve_data.working_model.clone()
    MindtPy = fp_nlp.MindtPy_utils
    config.logger.info('FP-NLP %s: Solve feasibility pump NLP subproblem.'
                       % (solve_data.fp_iter,))

    # Set up NLP
    fp_nlp.MindtPy_utils.objective_list[-1].deactivate()
    if solve_data.objective_sense == minimize:
        fp_nlp.improving_objective_cut = Constraint(
            expr=fp_nlp.MindtPy_utils.objective_value <= solve_data.UB)
    else:
        fp_nlp.improving_objective_cut = Constraint(
            expr=fp_nlp.MindtPy_utils.objective_value >= solve_data.LB)

    # Add norm_constraint, which guarantees the monotonicity of the norm objective value sequence of all iterations
    # Ref: Paper "A storm of feasibility pumps for nonconvex MINLP"
    if config.fp_norm_constraint:
        if config.fp_master_norm == 'L1':
            generate_norm1_norm_constraint(
                fp_nlp, solve_data.mip, config, discrete_only=True)
        elif config.fp_master_norm == 'L2':
            fp_nlp.norm_constraint = Constraint(expr=sum((nlp_var - mip_var.value)**2 - config.fp_norm_constraint_coef*(nlp_var.value - mip_var.value)**2
                                                         for nlp_var, mip_var in zip(fp_nlp.MindtPy_utils.discrete_variable_list, solve_data.mip.MindtPy_utils.discrete_variable_list)) <= 0)
        elif config.fp_master_norm == 'L_infinity':
            fp_nlp.norm_constraint = ConstraintList()
            rhs = config.fp_norm_constraint_coef * max(nlp_var.value - mip_var.value for nlp_var, mip_var in zip(
                fp_nlp.MindtPy_utils.discrete_variable_list, solve_data.mip.MindtPy_utils.discrete_variable_list))
            for nlp_var, mip_var in zip(fp_nlp.MindtPy_utils.discrete_variable_list, solve_data.mip.MindtPy_utils.discrete_variable_list):
                fp_nlp.norm_constraint.add(nlp_var - mip_var.value <= rhs)

    MindtPy.feas_pump_nlp_obj = generate_norm2sq_objective_function(
        fp_nlp, solve_data.mip, discrete_only=config.fp_discrete_only)

    MindtPy.MindtPy_linear_cuts.deactivate()
    TransformationFactory('core.relax_integer_vars').apply_to(fp_nlp)
    try:
        TransformationFactory('contrib.deactivate_trivial_constraints').apply_to(
            fp_nlp, tmp=True, ignore_infeasible=False)
    except ValueError:
        config.logger.warning(
            'infeasibility detected in deactivate_trivial_constraints')
        results = SolverResults()
        results.solver.termination_condition = tc.infeasible
        return fp_nlp, results
    # Solve the NLP
    nlpopt = SolverFactory(config.nlp_solver)
    nlp_args = dict(config.nlp_solver_args)
    elapsed = get_main_elapsed_time(solve_data.timing)
    remaining = int(max(config.time_limit - elapsed, 1))
    if config.nlp_solver == 'gams':
        nlp_args['add_options'] = nlp_args.get('add_options', [])
        nlp_args['add_options'].append('option reslim=%s;' % remaining)
    with SuppressInfeasibleWarning():
        results = nlpopt.solve(
            fp_nlp, tee=config.nlp_solver_tee, **nlp_args)
    return fp_nlp, results


def handle_feas_pump_subproblem_optimal(fp_nlp, solve_data, config):
    """Copies result to working model, updates bound, adds OA cut, no_good cut
    and increasing objective cut and stores best solution if new one is best
    Also calculates the duals
    """
    copy_var_list_values(
        fp_nlp.MindtPy_utils.variable_list,
        solve_data.working_model.MindtPy_utils.variable_list,
        config,
        ignore_integrality=True)
    add_orthogonality_cuts(solve_data, config)

    # if OA-like or feas_pump converged, update Upper bound,
    # add no_good cuts and increasing objective cuts (feas_pump)
    if feas_pump_converged(solve_data, config, discrete_only=config.fp_discrete_only):
        copy_var_list_values(solve_data.mip.MindtPy_utils.variable_list,
                             solve_data.working_model.MindtPy_utils.variable_list,
                             config)
        fixed_nlp, fixed_nlp_results = solve_subproblem(
            solve_data, config)
        if fixed_nlp_results.solver.termination_condition in {tc.optimal, tc.locallyOptimal, tc.feasible}:
            handle_subproblem_optimal(
                fixed_nlp, solve_data, config, feas_pump=True)
        else:
            config.logger.error("Feasibility pump fixed nlp is infeasible, something might be wrong. "
                                "There might be a problem with the precisions - the feasibility pump seems to have converged")


def feas_pump_loop(solve_data, config):
    """
    Feasibility pump loop 

    This is the outermost function for the algorithms in this package; this function controls the progression of
    solving the model.

    Parameters
    ----------
    solve_data: MindtPy Data Container
        data container that holds solve-instance data
    config: ConfigBlock
        contains the specific configurations for the algorithm
    """
    while solve_data.fp_iter < config.fp_iteration_limit:

        config.logger.info(
            '---Feasibility Pump Iteration %s---'
            % solve_data.fp_iter)

        solve_data.mip_subiter = 0
        # solve MILP master problem
        feas_master, feas_master_results = solve_master(
            solve_data, config, feas_pump=True)
        if feas_master_results.solver.termination_condition is tc.optimal:
            config.logger.info(
                'FP-MIP %s: Distance-OBJ: %s'
                % (solve_data.fp_iter, value(solve_data.mip.MindtPy_utils.feas_pump_mip_obj)))
        elif feas_master_results.solver.termination_condition is tc.maxTimeLimit:
            config.logger.warning('FP-MIP reaches max TimeLimit')
            solve_data.results.solver.termination_condition = tc.maxTimeLimit
        elif feas_master_results.solver.termination_condition is tc.infeasible:
            config.logger.warning('FP-MIP infeasible')
            no_good_cuts = solve_data.mip.MindtPy_utils.MindtPy_linear_cuts.no_good_cuts
            if no_good_cuts.__len__() > 0:
                no_good_cuts[no_good_cuts.__len__()].deactivate()
            break
        elif feas_master_results.solver.termination_condition is tc.unbounded:
            config.logger.warning('FP-MIP unbounded')
            break
        elif (feas_master_results.solver.termination_condition is tc.other and
              feas_master_results.solution.status is SolutionStatus.feasible):
            config.logger.warning('MILP solver reported feasible solution of FP-MIP, '
                                  'but not guaranteed to be optimal.')
        else:
            config.logger.warning('Unexpected result of FP-MIP')
            break

        # Solve NLP subproblem
        # The constraint linearization happens in the handlers
        fp_nlp, fp_nlp_result = solve_feas_pump_subproblem(
            solve_data, config)

        if fp_nlp_result.solver.termination_condition in {tc.optimal, tc.locallyOptimal, tc.feasible}:
            config.logger.info('FP-NLP %s: Distance-OBJ: %s'
                               % (solve_data.fp_iter, value(fp_nlp.MindtPy_utils.feas_pump_nlp_obj)))
            handle_feas_pump_subproblem_optimal(fp_nlp, solve_data, config)
        elif fp_nlp_result.solver.termination_condition in {tc.infeasible, tc.noSolution}:
            config.logger.error("Feasibility pump NLP subproblem infeasible")
            solve_data.should_terminate = True
            solve_data.results.solver.status = SolverStatus.error
            return
        elif fp_nlp_result.solver.termination_condition is tc.maxIterations:
            config.logger.error(
                'Feasibility pump NLP subproblem failed to converge within iteration limit.')
            solve_data.should_terminate = True
            solve_data.results.solver.status = SolverStatus.error
            return
        else:
            raise ValueError(
                'MindtPy unable to handle NLP subproblem termination '
                'condition of {}'.format(fp_nlp_result.solver.termination_condition))
        # Call the NLP post-solve callback
        config.call_after_subproblem_solve(fp_nlp, solve_data)
        solve_data.fp_iter += 1
    solve_data.mip.MindtPy_utils.del_component('feas_pump_mip_obj')

    if config.fp_master_norm == 'L1':
        solve_data.mip.MindtPy_utils.del_component("L1_objective_function")
    elif config.fp_master_norm == 'L_infinity':
        solve_data.mip.MindtPy_utils.del_component(
            "L_infinity_objective_function")

    # deactivate the improving_objective_cut
    solve_data.mip.MindtPy_utils.MindtPy_linear_cuts.del_component(
        'improving_objective_cut')
    if not config.fp_transfercuts:
        for c in solve_data.mip.MindtPy_utils.MindtPy_linear_cuts.oa_cuts:
            c.deactivate()
        for c in solve_data.mip.MindtPy_utils.MindtPy_linear_cuts.no_good_cuts:
            c.deactivate()
    if config.fp_projcuts:
        solve_data.working_model.MindtPy_utils.MindtPy_linear_cuts.del_component(
            'fp_orthogonality_cuts')


def add_orthogonality_cuts(solve_data, config):
    """
    Add orthogonality cuts

    This function adds orthogonality cuts to avoid cycling when the independence constraint qualification is not satisfied.

    Parameters
    ----------
    solve_data: MindtPy Data Container
        data container that holds solve-instance data
    config: ConfigBlock
        contains the specific configurations for the algorithm
    """
    mip_integer_vars = solve_data.mip.MindtPy_utils.discrete_variable_list
    nlp_integer_vars = solve_data.working_model.MindtPy_utils.discrete_variable_list
    orthogonality_cut = sum((nlp_v.value-mip_v.value)*(mip_v-nlp_v.value)
                            for mip_v, nlp_v in zip(mip_integer_vars, nlp_integer_vars)) >= 0
    solve_data.mip.MindtPy_utils.MindtPy_linear_cuts.fp_orthogonality_cuts.add(
        orthogonality_cut)
    if config.fp_projcuts:
        orthogonality_cut = sum((nlp_v.value-mip_v.value)*(nlp_v-nlp_v.value)
                                for mip_v, nlp_v in zip(mip_integer_vars, nlp_integer_vars)) >= 0
        solve_data.working_model.MindtPy_utils.MindtPy_linear_cuts.fp_orthogonality_cuts.add(
            orthogonality_cut)<|MERGE_RESOLUTION|>--- conflicted
+++ resolved
@@ -1,19 +1,18 @@
-# -*- coding: utf-8 -*-
-<<<<<<< HEAD
-from pyomo.core import (Objective, minimize, Constraint,
-                        TransformationFactory, value)
-from pyomo.core.base.constraint import ConstraintList
-from pyomo.opt import SolverFactory, SolutionStatus, SolverResults
-from pyomo.contrib.gdpopt.util import SuppressInfeasibleWarning, get_main_elapsed_time, copy_var_list_values
-from pyomo.contrib.mindtpy.nlp_solve import (
-    solve_subproblem, handle_subproblem_optimal)
-=======
+#  ___________________________________________________________________________
+#
+#  Pyomo: Python Optimization Modeling Objects
+#  Copyright 2017 National Technology and Engineering Solutions of Sandia, LLC
+#  Under the terms of Contract DE-NA0003525 with National Technology and
+#  Engineering Solutions of Sandia, LLC, the U.S. Government retains certain
+#  rights in this software.
+#  This software is distributed under the 3-clause BSD License.
+#  ___________________________________________________________________________
+
 from pyomo.core import (minimize, Constraint, TransformationFactory, value)
 from pyomo.core.base.constraint import ConstraintList
 from pyomo.opt import SolverFactory, SolutionStatus, SolverResults, SolverStatus
 from pyomo.contrib.gdpopt.util import SuppressInfeasibleWarning, get_main_elapsed_time, copy_var_list_values
 from pyomo.contrib.mindtpy.nlp_solve import solve_subproblem, handle_subproblem_optimal
->>>>>>> f40e35fd
 from pyomo.opt import TerminationCondition as tc
 from pyomo.contrib.mindtpy.util import generate_norm2sq_objective_function
 from pyomo.contrib.mindtpy.mip_solve import solve_master
