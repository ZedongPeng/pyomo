"""Utility functions and classes for the MindtPy solver."""
from __future__ import division

import logging
from math import fabs, floor, log

from pyomo.core import (Any, Binary, Block, Constraint, NonNegativeReals,
                        Objective, Reals, Suffix, Var, minimize, value)
from pyomo.core.expr import differentiate
from pyomo.core.expr import current as EXPR
from pyomo.core.kernel.component_map import ComponentMap
from pyomo.opt import SolverFactory
<<<<<<< HEAD
=======
from pyomo.opt.results import ProblemSense
from pyomo.solvers.plugins.solvers.persistent_solver import PersistentSolver
>>>>>>> 8e45e5b9


class MindtPySolveData(object):
    """Data container to hold solve-instance data.
    Key attributes:
        - original_model: the original model that the user gave us to solve
        - working_model: the original model after preprocessing
    """
    pass


def model_is_feasible(model, config):
    """Checks if all variables are assigned and within their bounds and if all constraints are satisfied"""

    zt = config.zero_tolerance

    all_vars_assigned = all(
        var.value is not None
        for var in model.component_data_objects(Var, active=True)
    )
    if not all_vars_assigned:
        return False

    all_vars_in_bounds = all(
        var.value <= var.ub+zt if var.has_ub() else True
        and var.value >= var.lb-zt if var.has_lb() else True
        for var in model.component_data_objects(Var, active=True)
    )
    if not all_vars_in_bounds:
        return False

    all_constraints_feasible = all(
        constr.slack >= -zt
        for constr in model.component_data_objects(Constraint, active=True)
    )

    return all_vars_assigned and all_vars_in_bounds and all_constraints_feasible


def model_is_valid(solve_data, config):
    """
    Determines whether the model is solveable by MindtPy.

    This function returns True if the given model is solveable by MindtPy (and performs some preprocessing such
    as moving the objective to the constraints).

    Parameters
    ----------
    solve_data: MindtPy Data Container
        data container that holds solve-instance data
    config: MindtPy configurations
        contains the specific configurations for the algorithm

    Returns
    -------
    Boolean value (True if model is solveable in MindtPy else False)
    """

    m = solve_data.working_model
    MindtPy = m.MindtPy_utils

    # Handle LP/NLP being passed to the solver
    prob = solve_data.results.problem
    if (prob.number_of_binary_variables == 0 and
        prob.number_of_integer_variables == 0 and
            prob.number_of_disjunctions == 0):
        config.logger.info('Problem has no discrete decisions.')
<<<<<<< HEAD
        obj = next(m.component_data_objects(Objective, active=True))
=======
        obj = next(m.component_data_objects(ctype=Objective, active=True))
>>>>>>> 8e45e5b9
        if (any(c.body.polynomial_degree() not in (1, 0) for c in MindtPy.constraint_list) or
                obj.expr.polynomial_degree() not in (1, 0)):
            config.logger.info(
                "Your model is an NLP (nonlinear program). "
                "Using NLP solver %s to solve." % config.nlp_solver)
            SolverFactory(config.nlp_solver).solve(
                solve_data.original_model, **config.nlp_solver_args)
            return False
        else:
            config.logger.info(
                "Your model is an LP (linear program). "
                "Using LP solver %s to solve." % config.mip_solver)
            mipopt = SolverFactory(config.mip_solver)
            if isinstance(mipopt, PersistentSolver):
                mipopt.set_instance(solve_data.original_model)

            mipopt.solve(solve_data.original_model, **config.mip_solver_args)
            return False

    if not hasattr(m, 'dual'):  # Set up dual value reporting
        m.dual = Suffix(direction=Suffix.IMPORT)

    # TODO if any continuous variables are multiplied with binary ones,
    #  need to do some kind of transformation (Glover?) or throw an error message
    return True


def calc_jacobians(solve_data, config):
    """
    Generates a map of jacobians for the variables in the model

    This function generates a map of jacobians corresponding to the variables in the model and adds this
    ComponentMap to solve_data

    Parameters
    ----------
    solve_data: MindtPy Data Container
        data container that holds solve-instance data
    config: MindtPy configurations
        contains the specific configurations for the algorithm
    """
    # Map nonlinear_constraint --> Map(
    #     variable --> jacobian of constraint wrt. variable)
    solve_data.jacobians = ComponentMap()
    if config.differentiate_mode == "reverse_symbolic":
        mode = differentiate.Modes.reverse_symbolic
    elif config.differentiate_mode == "sympy":
        mode = differentiate.Modes.sympy
    for c in solve_data.mip.MindtPy_utils.constraint_list:
        if c.body.polynomial_degree() in (1, 0):
            continue  # skip linear constraints
        vars_in_constr = list(EXPR.identify_variables(c.body))
        jac_list = differentiate(
            c.body, wrt_list=vars_in_constr, mode=mode)
        solve_data.jacobians[c] = ComponentMap(
            (var, derivative)
            for var, derivative in zip(vars_in_constr, jac_list))


def add_feas_slacks(m, config):
    """
    Adds feasibility slack variables according to config.feasibility_norm (given an infeasible problem)

    Parameters
    ----------
    m: model
        Pyomo model
    config: ConfigBlock
        contains the specific configurations for the algorithm
    """
    MindtPy = m.MindtPy_utils
    # generate new constraints
    for i, constr in enumerate(MindtPy.constraint_list, 1):
<<<<<<< HEAD
        rhs = ((0 if constr.upper is None else constr.upper) +
               (0 if constr.lower is None else constr.lower))
        MindtPy.MindtPy_feas.feas_constraints.add(
            constr.body - rhs
            <= MindtPy.MindtPy_feas.slack_var[i])
=======
        if constr.body.polynomial_degree() not in [0, 1]:
            rhs = constr.upper if constr.has_ub() else constr.lower
            if config.feasibility_norm in {'L1', 'L2'}:
                c = MindtPy.MindtPy_feas.feas_constraints.add(
                    constr.body - rhs
                    <= MindtPy.MindtPy_feas.slack_var[i])
            else:
                c = MindtPy.MindtPy_feas.feas_constraints.add(
                    constr.body - rhs
                    <= MindtPy.MindtPy_feas.slack_var)


def var_bound_add(solve_data, config):
    """
    This function will add bounds for variables in nonlinear constraints if they are not bounded. (This is to avoid
    an unbounded master problem in the LP/NLP algorithm.) Thus, the model will be updated to include bounds for the
    unbounded variables in nonlinear constraints.

    Parameters
    ----------
    solve_data: MindtPy Data Container
        data container that holds solve-instance data
    config: ConfigBlock
        contains the specific configurations for the algorithm

    """
    m = solve_data.working_model
    MindtPy = m.MindtPy_utils
    for c in MindtPy.constraint_list:
        if c.body.polynomial_degree() not in (1, 0):
            for var in list(EXPR.identify_variables(c.body)):
                if var.has_lb() and var.has_ub():
                    continue
                elif not var.has_lb():
                    if var.is_integer():
                        var.setlb(-config.integer_var_bound - 1)
                    else:
                        var.setlb(-config.continuous_var_bound - 1)
                elif not var.has_ub():
                    if var.is_integer():
                        var.setub(config.integer_var_bound)
                    else:
                        var.setub(config.continuous_var_bound)
>>>>>>> 8e45e5b9
<|MERGE_RESOLUTION|>--- conflicted
+++ resolved
@@ -10,11 +10,8 @@
 from pyomo.core.expr import current as EXPR
 from pyomo.core.kernel.component_map import ComponentMap
 from pyomo.opt import SolverFactory
-<<<<<<< HEAD
-=======
 from pyomo.opt.results import ProblemSense
 from pyomo.solvers.plugins.solvers.persistent_solver import PersistentSolver
->>>>>>> 8e45e5b9
 
 
 class MindtPySolveData(object):
@@ -82,11 +79,7 @@
         prob.number_of_integer_variables == 0 and
             prob.number_of_disjunctions == 0):
         config.logger.info('Problem has no discrete decisions.')
-<<<<<<< HEAD
-        obj = next(m.component_data_objects(Objective, active=True))
-=======
         obj = next(m.component_data_objects(ctype=Objective, active=True))
->>>>>>> 8e45e5b9
         if (any(c.body.polynomial_degree() not in (1, 0) for c in MindtPy.constraint_list) or
                 obj.expr.polynomial_degree() not in (1, 0)):
             config.logger.info(
@@ -160,13 +153,6 @@
     MindtPy = m.MindtPy_utils
     # generate new constraints
     for i, constr in enumerate(MindtPy.constraint_list, 1):
-<<<<<<< HEAD
-        rhs = ((0 if constr.upper is None else constr.upper) +
-               (0 if constr.lower is None else constr.lower))
-        MindtPy.MindtPy_feas.feas_constraints.add(
-            constr.body - rhs
-            <= MindtPy.MindtPy_feas.slack_var[i])
-=======
         if constr.body.polynomial_degree() not in [0, 1]:
             rhs = constr.upper if constr.has_ub() else constr.lower
             if config.feasibility_norm in {'L1', 'L2'}:
@@ -209,5 +195,4 @@
                     if var.is_integer():
                         var.setub(config.integer_var_bound)
                     else:
-                        var.setub(config.continuous_var_bound)
->>>>>>> 8e45e5b9
+                        var.setub(config.continuous_var_bound)