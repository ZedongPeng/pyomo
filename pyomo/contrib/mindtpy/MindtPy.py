--- conflicted
+++ resolved
@@ -77,11 +77,7 @@
     ))
     CONFIG.declare("strategy", ConfigValue(
         default="OA",
-<<<<<<< HEAD
-        domain=In(["OA", "GBD", "ECP", "PSC", "feas_pump"]),
-=======
-        domain=In(["OA", "GBD", "ECP", "PSC", "GOA"]),
->>>>>>> 8e45e5b9
+        domain=In(["OA", "GBD", "ECP", "PSC", "GOA", "feas_pump"]),
         description="Decomposition strategy",
         doc="MINLP Decomposition strategy to be applied to the method. "
             "Currently available Outer Approximation (OA), Extended Cutting "
@@ -95,7 +91,6 @@
         doc="Initialization strategy used by any method. Currently the "
             "continuous relaxation of the MINLP (rNLP), solve a maximal "
             "covering problem (max_binary), and fix the initial value for "
-<<<<<<< HEAD
             "the integer variables (initial_binary)"
     ))
     CONFIG.declare("add_no_good_cuts", ConfigValue(
@@ -103,9 +98,6 @@
         domain=bool,
         description="Whether to do integer cuts",
         doc="After the NLP has ben solved, an integer cut will be done on the current binary variables"
-=======
-            "the integer variables (initial_binary)."
->>>>>>> 8e45e5b9
     ))
     CONFIG.declare("max_slack", ConfigValue(
         default=1000.0,
@@ -211,11 +203,7 @@
         description="Tolerance on variable bounds."
     ))
     CONFIG.declare("zero_tolerance", ConfigValue(
-<<<<<<< HEAD
-        default=1E-12,
-=======
         default=1E-8,
->>>>>>> 8e45e5b9
         description="Tolerance on variable equal to zero."
     ))
     CONFIG.declare("initial_feas", ConfigValue(
@@ -229,13 +217,8 @@
         description="Bound applied to the linearization of the objective function if master MILP is unbounded."
     ))
     CONFIG.declare("integer_to_binary", ConfigValue(
-<<<<<<< HEAD
-        default=True,
-        description="Convert integer variables to binaries (for integer cuts)",
-=======
         default=False,
         description="Convert integer variables to binaries (for integer cuts).",
->>>>>>> 8e45e5b9
         domain=bool
     ))
     CONFIG.declare("add_integer_cuts", ConfigValue(
@@ -349,11 +332,7 @@
 
             MindtPy = solve_data.working_model.MindtPy_utils
             setup_results_object(solve_data, config)
-<<<<<<< HEAD
-            process_objective(solve_data, config, move_linear_objective=True)
-=======
             process_objective(solve_data, config, use_mcpp=False)
->>>>>>> 8e45e5b9
 
             # Save model initial values.
             solve_data.initial_var_values = list(
