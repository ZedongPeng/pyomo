--- conflicted
+++ resolved
@@ -347,16 +347,11 @@
             # Fill in the body of the equation
             body_string_buffer = StringIO()
 
-<<<<<<< HEAD
             if constraint_data.body is None:
                 continue
-            constraint_data.body.to_string(ostream=body_string_buffer,
-                                           verbose=False)
-=======
             as_numeric(constraint_data.body).to_string(
                 ostream=body_string_buffer,
                 verbose=False)
->>>>>>> b9b82804
             eqn_body = body_string_buffer.getvalue()
 
             # First, pad the equation so that if there is a
