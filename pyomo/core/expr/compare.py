--- conflicted
+++ resolved
@@ -25,17 +25,6 @@
 from pyomo.common.errors import PyomoException
 from pyomo.common.formatting import tostr
 from pyomo.common.numeric_types import native_types
-<<<<<<< HEAD
-=======
-
-
-def handle_linear_expression(node: LinearExpression, pn: List):
-    pn.append((type(node), 2*len(node.linear_vars) + 1))
-    pn.append(node.constant)
-    pn.extend(node.linear_coefs)
-    pn.extend(node.linear_vars)
-    return tuple()
->>>>>>> 4270ebbd
 
 
 def handle_expression(node: ExpressionBase, pn: List):
@@ -194,23 +183,6 @@
         res = False
     return res
 
-<<<<<<< HEAD
-def assertExpressionsEqual(self, a, b, include_named_exprs=True):
-    prefix_a = convert_expression_to_prefix_notation(a, include_named_exprs)
-    prefix_b = convert_expression_to_prefix_notation(b, include_named_exprs)
-    try:
-        self.assertEqual(len(prefix_a), len(prefix_b))
-        for _a, _b in zip(prefix_a, prefix_b):
-            self.assertIs(_a.__class__, _b.__class__)
-            self.assertEqual(_a, _b)
-    except (PyomoException, AssertionError):
-        self.fail(f"Expressions not equal:\n\t"
-                  f"{tostr(prefix_a)}\n\t!=\n\t{tostr(prefix_b)}")
-
-def assertExpressionsStructurallyEqual(self, a, b, include_named_exprs=True):
-    prefix_a = convert_expression_to_prefix_notation(a, include_named_exprs)
-    prefix_b = convert_expression_to_prefix_notation(b, include_named_exprs)
-=======
 
 def assertExpressionsEqual(test, a, b, include_named_exprs=True):
     """unittest-based assertion for comparing expressions
@@ -269,25 +241,11 @@
     prefix_a = convert_expression_to_prefix_notation(a, include_named_exprs)
     prefix_b = convert_expression_to_prefix_notation(b, include_named_exprs)
     # Convert leaf nodes and operators to their string equivalents
->>>>>>> 4270ebbd
     for prefix in (prefix_a, prefix_b):
         for i, v in enumerate(prefix):
             if type(v) in native_types:
                 continue
             if type(v) is tuple:
-<<<<<<< HEAD
-                if len(v) == 3:
-                    prefix[i] = v[:2] + (str(v[2]),)
-                continue
-            prefix[i] = str(v)
-    try:
-        self.assertEqual(len(prefix_a), len(prefix_b))
-        for _a, _b in zip(prefix_a, prefix_b):
-            self.assertIs(_a.__class__, _b.__class__)
-            self.assertEqual(_a, _b)
-    except (PyomoException, AssertionError):
-        self.fail(f"Expressions not structurally equal:\n\t"
-=======
                 # This is an expression node.  Most expression nodes are
                 # 2-tuples (node type, nargs), but some are 3-tuples
                 # with supplemental data.  The biggest problem is
@@ -308,5 +266,4 @@
             test.assertEqual(_a, _b)
     except (PyomoException, AssertionError):
         test.fail(f"Expressions not structurally equal:\n\t"
->>>>>>> 4270ebbd
                   f"{tostr(prefix_a)}\n\t!=\n\t{tostr(prefix_b)}")