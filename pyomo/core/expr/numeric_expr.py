#  ___________________________________________________________________________
#
#  Pyomo: Python Optimization Modeling Objects
#  Copyright (c) 2008-2022
#  National Technology and Engineering Solutions of Sandia, LLC
#  Under the terms of Contract DE-NA0003525 with National Technology and
#  Engineering Solutions of Sandia, LLC, the U.S. Government retains certain
#  rights in this software.
#  This software is distributed under the 3-clause BSD License.
#  ___________________________________________________________________________

from __future__ import division

import collections
import enum
import logging
import math
import operator

logger = logging.getLogger('pyomo.core')

from math import isclose
from pyomo.common.deprecation import deprecated, deprecation_warning
from pyomo.common.formatting import tostr

from .expr_common import (
    OperatorAssociativity,
    ExpressionType,
    clone_counter,
    _add,
    _sub,
    _mul,
    _div,
    _pow,
    _neg,
    _abs,
    _inplace,
    _unary,
)
from .base import ExpressionBase, NPV_Mixin
from .numvalue import (
    NumericValue,
    native_types,
    nonpyomo_leaf_types,
    native_numeric_types,
    as_numeric,
    value,
    is_potentially_variable,
    check_if_numeric_type,
)

from .visitor import (
    evaluate_expression,
    expression_to_string,
    polynomial_degree,
    clone_expression,
    sizeof_expression,
    _expression_is_fixed,
)

_zero_one_optimizations = {1}


def enable_expression_optimizations(zero=None, one=None):
    """Enable(disable) expression generation optimizations

    There are currently two optimizations available during expression generation:

    - zero: aggressively resolve `0*f(.)` expressions to `0`, `0/f(.)`
      expressions to `0`, and `f(.)**0` expressions to `1`

    - one: aggressively resolve identities: `1*f(.)` expressions to
      `f(.)`, `f(.)/1` expressions to `f(.)`, and `f(.)**1` expressions
      to `f(.)`.

    The default optimizations are `zero=False` and `one=True`.

    Notes
    -----

    Enabling the `zero` optimization can mask certain modeling errors.
    In particular, the optimization will suppress `ZeroDivisionError`s
    that should be raised if `f(.)` resolves to `0` (in the case of
    `0/f(.)`), as well as any errors that would have otherwise been
    raised during the evaluation of `f(.)`.  In addition, optimizing
    `f(.)**0 == 1` is only valid when `f(.)>=0`.  **Users who enable
    this optimization bear responsibility for ensuring that these
    conditions do not exist in the model.**

    The `one` optimizations should generally be safe.

    Parameters
    ----------
    zero: bool, optional

        If `True` (`False`), enable (disable) the "zero" optimizations.
        If None, leave the optimization state unchanged.

    one: bool, optional

        If `True` (`False`), enable (disable) the "one" optimizations.
        If None, leave the optimization state unchanged.

    """
    for arg, key in ((zero, 0), (one, 1)):
        if arg is None:
            continue
        if arg:
            _zero_one_optimizations.add(key)
        else:
            _zero_one_optimizations.discard(key)


class mutable_expression(object):
    """Context manager for mutable sums.

    This context manager is used to compute a sum while treating the
    summation as a mutable object.

    """

    def __enter__(self):
        self.e = _MutableNPVSumExpression([])
        return self.e

    def __exit__(self, *args):
        if isinstance(self.e, _MutableSumExpression):
            self.e.make_immutable()


class nonlinear_expression(mutable_expression):
    """Context manager for mutable nonlinear sums.

    This context manager is used to compute a general nonlinear sum
    while treating the summation as a mutable object.

    Note
    ----

    The preferred context manager is :py:class:`mutable_expression`, as
    the return type will be the most specific of
    :py:class:`SumExpression`, :py:class:`LinearExpression`, or
    :py:class:`NPV_SumExpression`.  This context manager will *always*
    return a :py:class:`SumExpression`.

    """

    def __enter__(self):
        self.e = _MutableSumExpression([])
        return self.e


class linear_expression(mutable_expression):
    """Context manager for mutable linear sums.

    This context manager is used to compute a linear sum while
    treating the summation as a mutable object.

    Note
    ----

    The preferred context manager is :py:class:`mutable_expression`.
    :py:class:`linear_expression` is an alias to
    :py:class:`mutable_expression` provided for backwards compatibility.

    """


# -------------------------------------------------------
#
# Expression classes
#
# -------------------------------------------------------


class NumericExpression(ExpressionBase, NumericValue):
    """
    The base class for Pyomo expressions.

    This class is used to define nodes in a numeric expression
    tree.

    Args:
        args (list or tuple): Children of this node.
    """

    # Previously, we used _args to define expression class arguments.
    # Here, we use _args_ to force errors for code that was referencing this
    # data.  There are now accessor methods, so in most cases users
    # and developers should not directly access the _args_ data values.
    __slots__ = ('_args_',)
    EXPRESSION_SYSTEM = ExpressionType.NUMERIC
    PRECEDENCE = 0

    def __init__(self, args):
        self._args_ = args

    def nargs(self):
        # by default, Pyomo numeric operators are binary operators
        return 2

    @property
    def args(self):
        """
        Return the child nodes

        Returns
        -------
        list or tuple:
            Sequence containing only the child nodes of this node.  The
            return type depends on the node storage model.  Users are
            not permitted to change the returned data (even for the case
            of data returned as a list), as that breaks the promise of
            tree immutability.
        """
        return self._args_

    @deprecated(
        'The implicit recasting of a "not potentially variable" '
        'expression node to a potentially variable one is no '
        'longer supported (this violates that immutability '
        'promise for Pyomo5 expression trees).',
        version='6.4.3',
    )
    def create_potentially_variable_object(self):
        """
        Create a potentially variable version of this object.

        This method returns an object that is a potentially variable
        version of the current object.  In the simplest
        case, this simply sets the value of `__class__`:

            self.__class__ = self.__class__.__mro__[1]

        Note that this method is allowed to modify the current object
        and return it.  But in some cases it may create a new
        potentially variable object.

        Returns:
            An object that is potentially variable.
        """
        if not self.is_potentially_variable():
            logger.error(
                'recasting a non-potentially variable expression to a '
                'potentially variable one violates the immutability '
                'promise for Pyomo expression trees.'
            )
            self.__class__ = self.potentially_variable_base_class()
        return self

    def polynomial_degree(self):
        """
        Return the polynomial degree of the expression.

        Returns:
            A non-negative integer that is the polynomial
            degree if the expression is polynomial, or :const:`None` otherwise.
        """
        return polynomial_degree(self)

    def _compute_polynomial_degree(self, values):
        """
        Compute the polynomial degree of this expression given
        the degree values of its children.

        This method is called by the :class:`_PolynomialDegreeVisitor
        <pyomo.core.expr.current._PolynomialDegreeVisitor>` class.  It can
        be over-written by expression classes to customize this
        logic.

        Args:
            values (list): A list of values that indicate the degree
                of the children expression.

        Returns:
            A nonnegative integer that is the polynomial degree of the
            expression, or :const:`None`.  Default is :const:`None`.
        """
        if all(val == 0 for val in values):
            return 0
        else:
            return None


class Numeric_NPV_Mixin(NPV_Mixin):
    __slots__ = ()

    def potentially_variable_base_class(self):
        cls = list(self.__class__.__bases__)
        cls.remove(Numeric_NPV_Mixin)
        assert len(cls) == 1
        return cls[0]

    #
    # Special cases: unary operators on NPV expressions are NPV
    #
    def __neg__(self):
        return NPV_NegationExpression((self,))

    def __abs__(self):
        return NPV_AbsExpression((self,))


class NegationExpression(NumericExpression):
    """
    Negation expressions::

        - x
    """

    __slots__ = ()

    PRECEDENCE = 4

    def nargs(self):
        return 1

    def getname(self, *args, **kwds):
        return 'neg'

    def _compute_polynomial_degree(self, result):
        return result[0]

    def _to_string(self, values, verbose, smap):
        if verbose:
            return f"{self.getname()}({values[0]})"
        tmp = values[0]
        if tmp[0] == '-':
            return tmp[1:].strip()
        # TODO: remove space after negation
        return "- " + tmp

    def _apply_operation(self, result):
        return -result[0]

    def __neg__(self):
        return self._args_[0]


class NPV_NegationExpression(Numeric_NPV_Mixin, NegationExpression):
    __slots__ = ()

    # Because NPV also defines __neg__ we need to override it here, too
    def __neg__(self):
        return self._args_[0]


class ExternalFunctionExpression(NumericExpression):
    """
    External function expressions

    Example::

        model = ConcreteModel()
        model.a = Var()
        model.f = ExternalFunction(library='foo.so', function='bar')
        expr = model.f(model.a)

    Args:
        args (tuple): children of this node
        fcn: a class that defines this external function
    """

    __slots__ = ('_fcn',)

    # This operator does not have an infix representation
    PRECEDENCE = None

    def __init__(self, args, fcn=None):
        self._args_ = args
        self._fcn = fcn

    def nargs(self):
        return len(self._args_)

    def create_node_with_local_data(self, args, classtype=None):
        if classtype is None:
            classtype = self.__class__
        return classtype(args, self._fcn)

    def getname(self, *args, **kwds):
        return self._fcn.getname(*args, **kwds)

    def _apply_operation(self, result):
        return self._fcn.evaluate(result)

    def _to_string(self, values, verbose, smap):
        return f"{self.getname()}({', '.join(values)})"

    def get_arg_units(self):
        """Return the units for this external functions arguments"""
        return self._fcn.get_arg_units()

    def get_units(self):
        """Get the units of the return value for this external function"""
        return self._fcn.get_units()


class NPV_ExternalFunctionExpression(Numeric_NPV_Mixin, ExternalFunctionExpression):
    __slots__ = ()


class PowExpression(NumericExpression):
    """
    Power expressions::

        x**y
    """

    __slots__ = ()
    PRECEDENCE = 2

    # "**" is right-to-left associative in Python (so this should
    # return -1), however, as this rule is not widely known and can
    # confuse novice users, we will make our "**" operator
    # non-associative (forcing parens)
    ASSOCIATIVITY = OperatorAssociativity.NON_ASSOCIATIVE

    def _compute_polynomial_degree(self, result):
        # PowExpression is a tricky thing.  In general, a**b is
        # nonpolynomial, however, if b == 0, it is a constant
        # expression, and if a is polynomial and b is a positive
        # integer, it is also polynomial.  While we would like to just
        # call this a non-polynomial expression, these exceptions occur
        # too frequently (and in particular, a**2)
        l, r = result
        if r == 0:
            if l == 0:
                return 0
            # NOTE: use value before int() so that we don't
            #       run into the disabled __int__ method on
            #       NumericValue
            exp = value(self._args_[1], exception=False)
            if exp is None:
                return None
            if exp == int(exp):
                # Note: exp == 0 is still nonpolynomial
                #   (-1**0 == -1, and 1**0 == 1)
                if l is not None and exp > 0:
                    return l * int(exp)
        return None

    def _is_fixed(self, args):
        if not args[1]:
            return False
        return args[0] or value(self._args_[1], exception=False) == 0

    def _apply_operation(self, result):
        _l, _r = result
        return _l**_r

    def getname(self, *args, **kwds):
        return 'pow'

    def _to_string(self, values, verbose, smap):
        if verbose:
            return f"{self.getname()}({', '.join(values)})"
        return f"{values[0]}**{values[1]}"


class NPV_PowExpression(Numeric_NPV_Mixin, PowExpression):
    __slots__ = ()


class MaxExpression(NumericExpression):
    """
    Maximum expressions::

        max(x, y, ...)
    """

    __slots__ = ()

    # This operator does not have an infix representation
    PRECEDENCE = None

    def nargs(self):
        return len(self._args_)

    def _apply_operation(self, result):
        return max(result)

    def getname(self, *args, **kwds):
        return 'max'

    def _to_string(self, values, verbose, smap):
        return f"{self.getname()}({', '.join(values)})"


class NPV_MaxExpression(Numeric_NPV_Mixin, MaxExpression):
    __slots__ = ()


class MinExpression(NumericExpression):
    """
    Minimum expressions::

        min(x, y, ...)
    """

    __slots__ = ()

    # This operator does not have an infix representation
    PRECEDENCE = None

    def nargs(self):
        return len(self._args_)

    def _apply_operation(self, result):
        return min(result)

    def getname(self, *args, **kwds):
        return 'min'

    def _to_string(self, values, verbose, smap):
        return f"{self.getname()}({', '.join(values)})"


class NPV_MinExpression(Numeric_NPV_Mixin, MinExpression):
    __slots__ = ()


class ProductExpression(NumericExpression):
    """
    Product expressions::

        x*y
    """

    __slots__ = ()
    PRECEDENCE = 4

    def _compute_polynomial_degree(self, result):
        # NB: We can't use sum() here because None (non-polynomial)
        # overrides a numeric value (and sum() just ignores it - or
        # errors in py3k)
        a, b = result
        if a == 0 and value(self._args_[0], exception=False) == 0:
            return 0
        if b == 0 and value(self._args_[1], exception=False) == 0:
            return 0
        if a is None or b is None:
            return None
        else:
            return a + b

    def getname(self, *args, **kwds):
        return 'prod'

    def _is_fixed(self, args):
        # Anything times 0 equals 0, so one of the children is
        # fixed and has a value of 0, then this expression is fixed
        if all(args):
            return True
        for i in (0, 1):
            if args[i] and value(self._args_[i], exception=False) == 0:
                return True
        return False

    def _apply_operation(self, result):
        _l, _r = result
        return _l * _r

    def _to_string(self, values, verbose, smap):
        if verbose:
            return f"{self.getname()}({', '.join(values)})"
        if values[0] in self._to_string.one:
            return values[1]
        # TODO: remove space after negation
        if values[0] in self._to_string.minus_one:
            return f"- {values[1]}"
        return f"{values[0]}*{values[1]}"

    # Store these reference sets on the function for quick lookup
    _to_string.one = {"1", "1.0", "(1)", "(1.0)"}
    _to_string.minus_one = {"-1", "-1.0", "(-1)", "(-1.0)"}


class NPV_ProductExpression(Numeric_NPV_Mixin, ProductExpression):
    __slots__ = ()


class MonomialTermExpression(ProductExpression):
    __slots__ = ()

    def getname(self, *args, **kwds):
        return 'mon'

    def create_node_with_local_data(self, args, classtype=None):
        if classtype is None:
            # Because monomial terms place requirements on the argument
            # types, the simplest / fastest thing to do is just defer to
            # the operator dispatcher.
            return operator.mul(*args)
        return self.__class__(args)


class DivisionExpression(NumericExpression):
    """
    Division expressions::

        x/y
    """

    __slots__ = ()
    PRECEDENCE = 4

    def _compute_polynomial_degree(self, result):
        if result[1] == 0:
            return result[0]
        return None

    def getname(self, *args, **kwds):
        return 'div'

    def _to_string(self, values, verbose, smap):
        if verbose:
            return f"{self.getname()}({', '.join(values)})"
        return f"{values[0]}/{values[1]}"

    def _apply_operation(self, result):
        return result[0] / result[1]


class NPV_DivisionExpression(Numeric_NPV_Mixin, DivisionExpression):
    __slots__ = ()


class SumExpression(NumericExpression):
    """
    Sum expression::

        x + y + ...

    This node represents an "n-ary" sum expression over at least 2 arguments.

    Args:
        args (list): Children nodes

    """

    __slots__ = ('_nargs',)
    PRECEDENCE = 6

    def __init__(self, args):
        # unlike other expressions, we expect (require) args to be a list
        if args.__class__ is not list:
            args = list(args)
        self._args_ = args
        self._nargs = len(args)

    def nargs(self):
        return self._nargs

    @property
    def args(self):
        if len(self._args_) != self._nargs:
            self._args_ = self._args_[: self._nargs]
        return self._args_

    def getname(self, *args, **kwds):
        return 'sum'

    def _apply_operation(self, result):
        return sum(result)

    def _compute_polynomial_degree(self, result):
        # NB: We can't use max() here because None (non-polynomial)
        # overrides a numeric value (and max() just ignores it)
        ans = 0
        for x in result:
            if x is None:
                return None
            elif ans < x:
                ans = x
        return ans

    def _to_string(self, values, verbose, smap):
        if not values:
            values = ['0']
        if verbose:
            return f"{self.getname()}({', '.join(values)})"
        term = values[0]
        # TODO: remove space after negation for first term
        # if term[0] in '-+':
        #     values[0] = term[0] + term[1:].strip()
        for i in range(1, len(values)):
            term = values[i]
            # TODO: remove unnecessary parenthetical grouping
            # (addition is the lowest priority algebraic operator, so if
            # a term is enclosed in parens, then it is a nested sum.)
            # if term[0] == '(' and term[-1] == ')' and _balanced_parens(term[1:-1]):
            #     term = term[1:-1]
            if term[0] in '-+':
                values[i] = term[0] + ' ' + term[1:].strip()
            else:
                values[i] = '+ ' + term.strip()
        return ' '.join(values)

    @deprecated(
        "SumExpression.add() is deprecated.  Please use regular Python operators "
        "(infix '+' or inplace '+='.)",
        version='6.5.1.dev0',
    )
    def add(self, new_arg):
        self += new_arg
        return self


# TODO: deprecate this class name
SumExpressionBase = SumExpression


class LinearExpression(SumExpression):
    """An expression object for linear polynomials.

    This is a derived :py:class`SumExpression` that guarantees all
    arguments are either not potentially variable (e.g., native types,
    Params, or NPV expressions) OR :py:class:`MonomialTermExpression`
    objects.

    Args:
        args (tuple): Children nodes

    """

    __slots__ = ()

    _allowable_linear_expr_arg_types = set([MonomialTermExpression])
    _cache = (None, None, None, None)

    def __init__(self, args=None, constant=None, linear_coefs=None, linear_vars=None):
        """A linear expression of the form `const + sum_i(c_i*x_i)`.

        You can specify `args` OR (`constant`, `linear_coefs`, and
        `linear_vars`).  If `args` is provided, it should be a list that
        contains only constants, NPV objects/expressions, or
        :py:class:`MonomialTermExpression` objects.  Alternatively, you
        can specify the constant, the list of linear_coefs and the list
        of linear_vars separately.  Note that these lists are NOT
        preserved.

        """
        # I am not sure why LinearExpression allows omitting args, but
        # it does.  If they are provided, they should be the (non-zero)
        # constant followed by MonomialTermExpressions.
        if args is not None:
            if not (constant is None and linear_coefs is None and linear_vars is None):
                raise ValueError(
                    "Cannot specify both args and any of "
                    "{constant, linear_coefs, or linear_vars}"
                )
            # unlike other expressions, we expect (require) args to be a list
            if args.__class__ is not list:
                args = list(args)
            self._args_ = args
        else:
            self._args_ = []
            if constant is not None:
                # Filter 0, but only if it is a native type
                if constant.__class__ not in native_types or constant:
                    self._args_.append(constant)
            if linear_vars is not None:
                if linear_coefs is None or len(linear_vars) != len(linear_coefs):
                    raise ValueError(
                        f"linear_vars ({tostr(linear_vars)}) is not compatible "
                        f"with linear_coefs ({tostr(linear_coefs)})"
                    )
                self._args_.extend(
                    map(MonomialTermExpression, zip(linear_coefs, linear_vars))
                )
        self._nargs = len(self._args_)

    def _build_cache(self):
        const = 0
        coef = []
        var = []
        for arg in self.args:
            if arg.__class__ is MonomialTermExpression:
                coef.append(arg._args_[0])
                var.append(arg._args_[1])
            else:
                const += arg
        LinearExpression._cache = (self, const, coef, var)

    @property
    def constant(self):
        if LinearExpression._cache[0] is not self:
            self._build_cache()
        return LinearExpression._cache[1]

    @property
    def linear_coefs(self):
        if LinearExpression._cache[0] is not self:
            self._build_cache()
        return LinearExpression._cache[2]

    @property
    def linear_vars(self):
        if LinearExpression._cache[0] is not self:
            self._build_cache()
        return LinearExpression._cache[3]

    def create_node_with_local_data(self, args, classtype=None):
        if classtype is None:
            classtype = self.__class__
        if type(args) is not list:
            args = list(args)
        for i, arg in enumerate(args):
            if arg.__class__ in self._allowable_linear_expr_arg_types:
                # 99% of the time, the arg type hasn't changed
                continue
            elif arg.__class__ in native_numeric_types:
                # native numbers are OK (that's part of the constant)
                pass
            elif not arg.is_potentially_variable():
                # NPV expressions are OK
                pass
            elif arg.is_variable_type():
                # vars are OK, but need to be mapped to monomial terms
                args[i] = MonomialTermExpression((1, arg))
                continue
            else:
                # For anything else, convert this to a general sum
                classtype = SumExpression
                break
            # We get here for new types (likely NPV types) --
            # remember them for when they show up again
            self._allowable_linear_expr_arg_types.add(arg.__class__)
        return super().create_node_with_local_data(args, classtype)


class NPV_SumExpression(Numeric_NPV_Mixin, LinearExpression):
    __slots__ = ()


class _MutableSumExpression(SumExpression):
    """
    A mutable SumExpression

    The :func:`add` method is slightly different in that it
    does not create a new sum expression, but modifies the
    :attr:`_args_` data in place.
    """

    __slots__ = ()

    def make_immutable(self):
        self.__class__ = SumExpression

    def __iadd__(self, other):
        return _iadd_mutablesum_dispatcher[other.__class__](self, other)


class _MutableLinearExpression(_MutableSumExpression):
    __slots__ = ()

    def make_immutable(self):
        self.__class__ = LinearExpression

    def __iadd__(self, other):
        return _iadd_mutablelinear_dispatcher[other.__class__](self, other)


class _MutableNPVSumExpression(_MutableLinearExpression):
    __slots__ = ()

    def make_immutable(self):
        self.__class__ = NPV_SumExpression

    def __iadd__(self, other):
        return _iadd_mutablenpvsum_dispatcher[other.__class__](self, other)


class Expr_ifExpression(NumericExpression):
    """A numeric ternary (if-then-else) expression::

        Expr_if(IF=x, THEN=y, ELSE=z)

    Note that this is a mixed expression: `IF` can be numeric or logical;
    `THEN` and `ELSE` are numeric, and the result is a numeric expression.

    """

    __slots__ = ()

    # This operator does not have an infix representation
    PRECEDENCE = None

    # **NOTE**: This class evaluates the branching "_if" expression
    #           on a number of occasions. It is important that
    #           one uses __call__ for value() and NOT bool().

    def nargs(self):
        return 3

    def getname(self, *args, **kwds):
        return "Expr_if"

    def _is_fixed(self, args):
        if args[0]:  # if.is_fixed():
            if value(self._args_[0]):
                return args[1]  # then.is_fixed()
            else:
                return args[2]  # else.is_fixed()
        else:
            return False

    def _compute_polynomial_degree(self, result):
        _if, _then, _else = result
        if _if == 0:
            if _then == _else:
                # It doesn't matter which branch is active
                return _then
            val = value(self.arg(0), exception=False)
            if val is not None:
                return _then if val else _else
        return None

    def _to_string(self, values, verbose, smap):
        return (
            f'{self.getname()}( ( {values[0]} ), then=( {values[1]} ), '
            f'else=( {values[2]} ) )'
        )

    def _apply_operation(self, result):
        _if, _then, _else = result
        return _then if _if else _else


class NPV_Expr_ifExpression(Numeric_NPV_Mixin, Expr_ifExpression):
    __slots__ = ()


class UnaryFunctionExpression(NumericExpression):
    """
    An expression object for intrinsic (math) functions (e.g. sin, cos, tan).

    Args:
        args (tuple): Children nodes
        name (string): The function name
        fcn: The function that is used to evaluate this expression
    """

    __slots__ = ('_fcn', '_name')

    # This operator does not have an infix representation
    PRECEDENCE = None

    def __init__(self, args, name=None, fcn=None):
        self._args_ = args
        self._name = name
        self._fcn = fcn

    def nargs(self):
        return 1

    def create_node_with_local_data(self, args, classtype=None):
        if classtype is None:
            classtype = self.__class__
        return classtype(args, self._name, self._fcn)

    def getname(self, *args, **kwds):
        return self._name

    def _to_string(self, values, verbose, smap):
        return f"{self.getname()}({', '.join(values)})"

    def _apply_operation(self, result):
        return self._fcn(result[0])


class NPV_UnaryFunctionExpression(Numeric_NPV_Mixin, UnaryFunctionExpression):
    __slots__ = ()


# NOTE: This should be a special class, since the expression generation relies
# on the Python __abs__ method.
class AbsExpression(UnaryFunctionExpression):
    """
    An expression object for the :func:`abs` function.

    Args:
        args (tuple): Children nodes
    """

    __slots__ = ()

    def __init__(self, arg):
        super(AbsExpression, self).__init__(arg, 'abs', abs)

    def create_node_with_local_data(self, args, classtype=None):
        # Because this class removes arguments from the __init__, we
        # also need to reimplement create_node_with_local_data to not
        # add those arguments here.
        if classtype is None:
            classtype = self.__class__
        return classtype(args)


class NPV_AbsExpression(Numeric_NPV_Mixin, AbsExpression):
    __slots__ = ()


# -----------------------------------------------------------------
#
# Functions for decomposing a linear expression into linear terms
#
# -----------------------------------------------------------------


def decompose_term(expr):
    """A function that returns a tuple consisting of (1) a flag indicated
    whether the expression is linear, and (2) a list of tuples that
    represents the terms in the linear expression.

    Args:
        expr (expression): The root node of an expression tree

    Returns:
        A tuple with the form ``(flag, list)``.  If :attr:`flag` is
        :const:`False`, then a nonlinear term has been found, and
        :const:`list` is :const:`None`.  Otherwise, :const:`list` is a
        list of tuples: ``(coef, value)``.  If :attr:`value` is
        :const:`None`, then this represents a constant term with value
        :attr:`coef`.  Otherwise, :attr:`value` is a variable object,
        and :attr:`coef` is the numeric coefficient.

    """
    if expr.__class__ in nonpyomo_leaf_types or not expr.is_potentially_variable():
        return True, [(expr, None)]
    elif expr.is_variable_type():
        return True, [(1, expr)]
    else:
        try:
            terms = [t_ for t_ in _decompose_linear_terms(expr)]
            return True, terms
        except LinearDecompositionError:
            return False, None


class LinearDecompositionError(Exception):
    pass


def _decompose_linear_terms(expr, multiplier=1):
    """
    A generator function that yields tuples for the linear terms
    in an expression.  If nonlinear terms are encountered, this function
    raises the :class:`LinearDecompositionError` exception.

    Args:
        expr (expression): The root node of an expression tree

    Yields:
        Tuples: ``(coef, value)``.  If :attr:`value` is :const:`None`,
        then this represents a constant term with value :attr:`coef`.
        Otherwise, :attr:`value` is a variable object, and :attr:`coef`
        is the numeric coefficient.

    Raises:
        :class:`LinearDecompositionError` if a nonlinear term is encountered.
    """
    if expr.__class__ in native_numeric_types or not expr.is_potentially_variable():
        yield (multiplier * expr, None)
    elif expr.is_variable_type():
        yield (multiplier, expr)
    elif expr.__class__ is MonomialTermExpression:
        yield (multiplier * expr._args_[0], expr._args_[1])
    elif expr.__class__ is ProductExpression:
        if (
            expr._args_[0].__class__ in native_numeric_types
            or not expr._args_[0].is_potentially_variable()
        ):
            yield from _decompose_linear_terms(
                expr._args_[1], multiplier * expr._args_[0]
            )
        elif (
            expr._args_[1].__class__ in native_numeric_types
            or not expr._args_[1].is_potentially_variable()
        ):
            yield from _decompose_linear_terms(
                expr._args_[0], multiplier * expr._args_[1]
            )
        else:
            raise LinearDecompositionError(
                "Quadratic terms exist in a product expression."
            )
    elif expr.__class__ is DivisionExpression:
        if (
            expr._args_[1].__class__ in native_numeric_types
            or not expr._args_[1].is_potentially_variable()
        ):
            yield from _decompose_linear_terms(
                expr._args_[0], multiplier / expr._args_[1]
            )
        else:
            raise LinearDecompositionError("Unexpected nonlinear term (division)")
    elif isinstance(expr, SumExpression):
        for arg in expr.args:
            yield from _decompose_linear_terms(arg, multiplier)
    elif expr.__class__ is NegationExpression:
        yield from _decompose_linear_terms(expr._args_[0], -multiplier)
    else:
        raise LinearDecompositionError("Unexpected nonlinear term")


# -------------------------------------------------------
#
# Functions used to generate expressions
#
# -------------------------------------------------------

<<<<<<< HEAD

class ARG_TYPE(enum.Enum):
    MUTABLE = -2
    ASNUMERIC = -1
    INVALID = 0
    NATIVE = 1
    NPV = 2
    PARAM = 3
    VAR = 4
    MONOMIAL = 5
    LINEAR = 6
    SUM = 7
    OTHER = 8
=======
# @profile
def _generate_sum_expression(etype, _self, _other):
    if etype > _inplace:
        etype -= _inplace
>>>>>>> 5a9cc2ef


_known_arg_types = {}


def register_arg_type(arg_class, etype):
    _known_arg_types.setdefault(arg_class, ARG_TYPE(etype))


def _categorize_arg_type(arg):
    if arg.__class__ in _known_arg_types:
        return _known_arg_types[arg.__class__]

    if arg.__class__ in native_numeric_types:
        ans = ARG_TYPE.NATIVE
    else:
        try:
            is_numeric = arg.is_numeric_type()
        except AttributeError:
            if check_if_numeric_type(arg):
                ans = ARG_TYPE.NATIVE
            else:
                ans = ARG_TYPE.INVALID
        else:
            if is_numeric:
                ans = None
            elif hasattr(arg, 'as_numeric'):
                ans = ARG_TYPE.ASNUMERIC
            else:
                ans = ARG_TYPE.INVALID

    if ans is None:
        if arg.is_expression_type():
            # Note: this makes a strong assumption that NPV is a class
            # attribute and not determined by the current expression
            # arguments / state.
            if not arg.is_potentially_variable():
                ans = ARG_TYPE.NPV
                # TODO: remove NPV_expression_types
                NPV_expression_types.add(arg.__class__)
            elif isinstance(arg, _MutableSumExpression):
                ans = ARG_TYPE.MUTABLE
            elif arg.__class__ is MonomialTermExpression:
                ans = ARG_TYPE.MONOMIAL
            elif isinstance(arg, LinearExpression):
                ans = ARG_TYPE.LINEAR
            elif isinstance(arg, SumExpression):
                ans = ARG_TYPE.SUM
            else:
                ans = ARG_TYPE.OTHER
        else:
            if not arg.is_potentially_variable():
                ans = ARG_TYPE.PARAM
            elif arg.is_variable_type():
                ans = ARG_TYPE.VAR
            else:
                ans = ARG_TYPE.OTHER
    register_arg_type(arg.__class__, ans)
    return ans


def _categorize_arg_types(*args):
    return tuple(_categorize_arg_type(arg) for arg in args)


<<<<<<< HEAD
def _invalid(*args):
    return NotImplemented

=======
# @profile
def _generate_mul_expression(etype, _self, _other):
    if etype > _inplace:
        etype -= _inplace
>>>>>>> 5a9cc2ef

def _recast_mutable(expr):
    expr.make_immutable()
    if expr._nargs > 1:
        return expr
    elif not expr._nargs:
        return 0
    else:
        return expr._args_[0]


def _unary_op_dispatcher_type_mapping(dispatcher, updates):
    #
    # Special case (wrapping) operators
    #
    def _asnumeric(a):
        a = a.as_numeric()
        return dispatcher[a.__class__](a)

    def _mutable(a):
        a = _recast_mutable(a)
        return dispatcher[a.__class__](a)

<<<<<<< HEAD
    mapping = {
        ARG_TYPE.ASNUMERIC: _asnumeric,
        ARG_TYPE.MUTABLE: _mutable,
        ARG_TYPE.INVALID: _invalid,
    }

    mapping.update(updates)
    return mapping
=======
# @profile
def _generate_other_expression(etype, _self, _other):
    if etype > _inplace:
        etype -= _inplace
>>>>>>> 5a9cc2ef


def _binary_op_dispatcher_type_mapping(dispatcher, updates):
    #
    # Special case (wrapping) operators
    #
    def _any_asnumeric(a, b):
        b = b.as_numeric()
        return dispatcher[a.__class__, b.__class__](a, b)

    def _asnumeric_any(a, b):
        a = a.as_numeric()
        return dispatcher[a.__class__, b.__class__](a, b)

    def _asnumeric_asnumeric(a, b):
        a = a.as_numeric()
        b = b.as_numeric()
        return dispatcher[a.__class__, b.__class__](a, b)

    def _any_mutable(a, b):
        b = _recast_mutable(b)
        return dispatcher[a.__class__, b.__class__](a, b)

    def _mutable_any(a, b):
        a = _recast_mutable(a)
        return dispatcher[a.__class__, b.__class__](a, b)

    def _mutable_mutable(a, b):
        if a is b:
            a = b = _recast_mutable(a)
        else:
            a = _recast_mutable(a)
            b = _recast_mutable(b)
        return dispatcher[a.__class__, b.__class__](a, b)

    mapping = {}
    mapping.update({(i, ARG_TYPE.ASNUMERIC): _any_asnumeric for i in ARG_TYPE})
    mapping.update({(ARG_TYPE.ASNUMERIC, i): _asnumeric_any for i in ARG_TYPE})
    mapping[ARG_TYPE.ASNUMERIC, ARG_TYPE.ASNUMERIC] = _asnumeric_asnumeric

    mapping.update({(i, ARG_TYPE.MUTABLE): _any_mutable for i in ARG_TYPE})
    mapping.update({(ARG_TYPE.MUTABLE, i): _mutable_any for i in ARG_TYPE})
    mapping[ARG_TYPE.MUTABLE, ARG_TYPE.MUTABLE] = _mutable_mutable

    mapping.update({(i, ARG_TYPE.INVALID): _invalid for i in ARG_TYPE})
    mapping.update({(ARG_TYPE.INVALID, i): _invalid for i in ARG_TYPE})

    mapping.update(updates)
    return mapping


#
# ADD: NATIVE handlers
#


def _add_native_native(a, b):
    # This can be hit because of the asnumeric / mutable wrapper handlers.
    return a + b


def _add_native_npv(a, b):
    if not a:
        return b
    return NPV_SumExpression([a, b])


def _add_native_param(a, b):
    if b.is_constant():
        return a + b.value
    if not a:
        return b
    return NPV_SumExpression([a, b])


def _add_native_var(a, b):
    if not a:
        return b
    return LinearExpression([a, MonomialTermExpression((1, b))])


def _add_native_monomial(a, b):
    if not a:
        return b
    return LinearExpression([a, b])


def _add_native_linear(a, b):
    if not a:
        return b
    args = b.args
    args.append(a)
    return b.__class__(args)


def _add_native_sum(a, b):
    if not a:
        return b
    args = b.args
    args.append(a)
    return b.__class__(args)


def _add_native_other(a, b):
    if not a:
        return b
    return SumExpression([a, b])


#
# ADD: NPV handlers
#


def _add_npv_native(a, b):
    if not b:
        return a
    return NPV_SumExpression([a, b])


def _add_npv_npv(a, b):
    return NPV_SumExpression([a, b])


def _add_npv_param(a, b):
    if b.is_constant():
        b = b.value
        if not b:
            return a
    return NPV_SumExpression([a, b])


def _add_npv_var(a, b):
    return LinearExpression([a, MonomialTermExpression((1, b))])


def _add_npv_monomial(a, b):
    return LinearExpression([a, b])


def _add_npv_linear(a, b):
    args = b.args
    args.append(a)
    return b.__class__(args)


def _add_npv_sum(a, b):
    args = b.args
    args.append(a)
    return b.__class__(args)


def _add_npv_other(a, b):
    return SumExpression([a, b])


#
# ADD: PARAM handlers
#


def _add_param_native(a, b):
    if a.is_constant():
        return a.value + b
    if not b:
        return a
    return NPV_SumExpression([a, b])


def _add_param_npv(a, b):
    if a.is_constant():
        a = a.value
        return a + b
    return NPV_SumExpression([a, b])


def _add_param_param(a, b):
    if a.is_constant():
        a = a.value
        if b.is_constant():
            return a + b.value
        elif not a:
            return b
    elif b.is_constant():
        b = b.value
        if not b:
            return a
    return NPV_SumExpression([a, b])


def _add_param_var(a, b):
    if a.is_constant():
        a = a.value
        if not a:
            return b
    return LinearExpression([a, MonomialTermExpression((1, b))])


def _add_param_monomial(a, b):
    if a.is_constant():
        a = a.value
        if not a:
            return b
    return LinearExpression([a, b])


def _add_param_linear(a, b):
    if a.is_constant():
        a = a.value
        if not a:
            return b
    args = b.args
    args.append(a)
    return b.__class__(args)


def _add_param_sum(a, b):
    if a.is_constant():
        a = value(a)
        if not a:
            return b
    args = b.args
    args.append(a)
    return b.__class__(args)


def _add_param_other(a, b):
    if a.is_constant():
        a = a.value
        if not a:
            return b
    return SumExpression([a, b])


#
# ADD: VAR handlers
#


def _add_var_native(a, b):
    if not b:
        return a
    return LinearExpression([MonomialTermExpression((1, a)), b])


def _add_var_npv(a, b):
    return LinearExpression([MonomialTermExpression((1, a)), b])


def _add_var_param(a, b):
    if b.is_constant():
        b = b.value
        if not b:
            return a
    return LinearExpression([MonomialTermExpression((1, a)), b])


def _add_var_var(a, b):
    return LinearExpression(
        [MonomialTermExpression((1, a)), MonomialTermExpression((1, b))]
    )


def _add_var_monomial(a, b):
    return LinearExpression([MonomialTermExpression((1, a)), b])


def _add_var_linear(a, b):
    args = b.args
    args.append(MonomialTermExpression((1, a)))
    return b.__class__(args)


def _add_var_sum(a, b):
    args = b.args
    args.append(a)
    return b.__class__(args)


def _add_var_other(a, b):
    return SumExpression([a, b])


#
# ADD: MONOMIAL handlers
#


def _add_monomial_native(a, b):
    if not b:
        return a
    return LinearExpression([a, b])


def _add_monomial_npv(a, b):
    return LinearExpression([a, b])


def _add_monomial_param(a, b):
    if b.is_constant():
        b = b.value
        if not b:
            return a
    return LinearExpression([a, b])


def _add_monomial_var(a, b):
    return LinearExpression([a, MonomialTermExpression((1, b))])


def _add_monomial_monomial(a, b):
    return LinearExpression([a, b])


def _add_monomial_linear(a, b):
    args = b.args
    args.append(a)
    return b.__class__(args)


def _add_monomial_sum(a, b):
    args = b.args
    args.append(a)
    return b.__class__(args)


def _add_monomial_other(a, b):
    return SumExpression([a, b])


#
# ADD: LINEAR handlers
#


def _add_linear_native(a, b):
    if not b:
        return a
    args = a.args
    args.append(b)
    return a.__class__(args)


def _add_linear_npv(a, b):
    args = a.args
    args.append(b)
    return a.__class__(args)


def _add_linear_param(a, b):
    if b.is_constant():
        b = b.value
        if not b:
            return a
    args = a.args
    args.append(b)
    return a.__class__(args)


def _add_linear_var(a, b):
    args = a.args
    args.append(MonomialTermExpression((1, b)))
    return a.__class__(args)


def _add_linear_monomial(a, b):
    args = a.args
    args.append(b)
    return a.__class__(args)


def _add_linear_linear(a, b):
    args = a.args
    args.extend(b.args)
    return a.__class__(args)


def _add_linear_sum(a, b):
    args = b.args
    args.append(a)
    return b.__class__(args)


def _add_linear_other(a, b):
    return SumExpression([a, b])


#
# ADD: SUM handlers
#


def _add_sum_native(a, b):
    if not b:
        return a
    args = a.args
    args.append(b)
    return a.__class__(args)


def _add_sum_npv(a, b):
    args = a.args
    args.append(b)
    return a.__class__(args)


def _add_sum_param(a, b):
    if b.is_constant():
        b = b.value
        if not b:
            return a
    args = a.args
    args.append(b)
    return a.__class__(args)


def _add_sum_var(a, b):
    args = a.args
    args.append(b)
    return a.__class__(args)


def _add_sum_monomial(a, b):
    args = a.args
    args.append(b)
    return a.__class__(args)


def _add_sum_linear(a, b):
    args = a.args
    args.append(b)
    return a.__class__(args)


def _add_sum_sum(a, b):
    args = a.args
    args.extend(b.args)
    return a.__class__(args)


def _add_sum_other(a, b):
    args = a.args
    args.append(b)
    return a.__class__(args)


#
# ADD: OTHER handlers
#


def _add_other_native(a, b):
    if not b:
        return a
    return SumExpression([a, b])


def _add_other_npv(a, b):
    return SumExpression([a, b])


def _add_other_param(a, b):
    if b.is_constant():
        b = b.value
        if not b:
            return a
    return SumExpression([a, b])


def _add_other_var(a, b):
    return SumExpression([a, b])


def _add_other_monomial(a, b):
    return SumExpression([a, b])


def _add_other_linear(a, b):
    return SumExpression([a, b])


def _add_other_sum(a, b):
    args = b.args
    args.append(a)
    return b.__class__(args)


def _add_other_other(a, b):
    return SumExpression([a, b])


def _register_new_add_handler(a, b):
    types = _categorize_arg_types(a, b)
    # Retrieve the appropriate handler, record it in the main
    # _add_dispatcher dict (so this method is not called a second time for
    # these types)
    _add_dispatcher[a.__class__, b.__class__] = handler = _add_type_handler_mapping[
        types
    ]
    # Call the appropriate handler
    return handler(a, b)


_add_dispatcher = collections.defaultdict(lambda: _register_new_add_handler)

_add_type_handler_mapping = _binary_op_dispatcher_type_mapping(
    _add_dispatcher,
    {
        (ARG_TYPE.NATIVE, ARG_TYPE.NATIVE): _add_native_native,
        (ARG_TYPE.NATIVE, ARG_TYPE.NPV): _add_native_npv,
        (ARG_TYPE.NATIVE, ARG_TYPE.PARAM): _add_native_param,
        (ARG_TYPE.NATIVE, ARG_TYPE.VAR): _add_native_var,
        (ARG_TYPE.NATIVE, ARG_TYPE.MONOMIAL): _add_native_monomial,
        (ARG_TYPE.NATIVE, ARG_TYPE.LINEAR): _add_native_linear,
        (ARG_TYPE.NATIVE, ARG_TYPE.SUM): _add_native_sum,
        (ARG_TYPE.NATIVE, ARG_TYPE.OTHER): _add_native_other,
        (ARG_TYPE.NPV, ARG_TYPE.NATIVE): _add_npv_native,
        (ARG_TYPE.NPV, ARG_TYPE.NPV): _add_npv_npv,
        (ARG_TYPE.NPV, ARG_TYPE.PARAM): _add_npv_param,
        (ARG_TYPE.NPV, ARG_TYPE.VAR): _add_npv_var,
        (ARG_TYPE.NPV, ARG_TYPE.MONOMIAL): _add_npv_monomial,
        (ARG_TYPE.NPV, ARG_TYPE.LINEAR): _add_npv_linear,
        (ARG_TYPE.NPV, ARG_TYPE.SUM): _add_npv_sum,
        (ARG_TYPE.NPV, ARG_TYPE.OTHER): _add_npv_other,
        (ARG_TYPE.PARAM, ARG_TYPE.NATIVE): _add_param_native,
        (ARG_TYPE.PARAM, ARG_TYPE.NPV): _add_param_npv,
        (ARG_TYPE.PARAM, ARG_TYPE.PARAM): _add_param_param,
        (ARG_TYPE.PARAM, ARG_TYPE.VAR): _add_param_var,
        (ARG_TYPE.PARAM, ARG_TYPE.MONOMIAL): _add_param_monomial,
        (ARG_TYPE.PARAM, ARG_TYPE.LINEAR): _add_param_linear,
        (ARG_TYPE.PARAM, ARG_TYPE.SUM): _add_param_sum,
        (ARG_TYPE.PARAM, ARG_TYPE.OTHER): _add_param_other,
        (ARG_TYPE.VAR, ARG_TYPE.NATIVE): _add_var_native,
        (ARG_TYPE.VAR, ARG_TYPE.NPV): _add_var_npv,
        (ARG_TYPE.VAR, ARG_TYPE.PARAM): _add_var_param,
        (ARG_TYPE.VAR, ARG_TYPE.VAR): _add_var_var,
        (ARG_TYPE.VAR, ARG_TYPE.MONOMIAL): _add_var_monomial,
        (ARG_TYPE.VAR, ARG_TYPE.LINEAR): _add_var_linear,
        (ARG_TYPE.VAR, ARG_TYPE.SUM): _add_var_sum,
        (ARG_TYPE.VAR, ARG_TYPE.OTHER): _add_var_other,
        (ARG_TYPE.MONOMIAL, ARG_TYPE.NATIVE): _add_monomial_native,
        (ARG_TYPE.MONOMIAL, ARG_TYPE.NPV): _add_monomial_npv,
        (ARG_TYPE.MONOMIAL, ARG_TYPE.PARAM): _add_monomial_param,
        (ARG_TYPE.MONOMIAL, ARG_TYPE.VAR): _add_monomial_var,
        (ARG_TYPE.MONOMIAL, ARG_TYPE.MONOMIAL): _add_monomial_monomial,
        (ARG_TYPE.MONOMIAL, ARG_TYPE.LINEAR): _add_monomial_linear,
        (ARG_TYPE.MONOMIAL, ARG_TYPE.SUM): _add_monomial_sum,
        (ARG_TYPE.MONOMIAL, ARG_TYPE.OTHER): _add_monomial_other,
        (ARG_TYPE.LINEAR, ARG_TYPE.NATIVE): _add_linear_native,
        (ARG_TYPE.LINEAR, ARG_TYPE.NPV): _add_linear_npv,
        (ARG_TYPE.LINEAR, ARG_TYPE.PARAM): _add_linear_param,
        (ARG_TYPE.LINEAR, ARG_TYPE.VAR): _add_linear_var,
        (ARG_TYPE.LINEAR, ARG_TYPE.MONOMIAL): _add_linear_monomial,
        (ARG_TYPE.LINEAR, ARG_TYPE.LINEAR): _add_linear_linear,
        (ARG_TYPE.LINEAR, ARG_TYPE.SUM): _add_linear_sum,
        (ARG_TYPE.LINEAR, ARG_TYPE.OTHER): _add_linear_other,
        (ARG_TYPE.SUM, ARG_TYPE.NATIVE): _add_sum_native,
        (ARG_TYPE.SUM, ARG_TYPE.NPV): _add_sum_npv,
        (ARG_TYPE.SUM, ARG_TYPE.PARAM): _add_sum_param,
        (ARG_TYPE.SUM, ARG_TYPE.VAR): _add_sum_var,
        (ARG_TYPE.SUM, ARG_TYPE.MONOMIAL): _add_sum_monomial,
        (ARG_TYPE.SUM, ARG_TYPE.LINEAR): _add_sum_linear,
        (ARG_TYPE.SUM, ARG_TYPE.SUM): _add_sum_sum,
        (ARG_TYPE.SUM, ARG_TYPE.OTHER): _add_sum_other,
        (ARG_TYPE.OTHER, ARG_TYPE.NATIVE): _add_other_native,
        (ARG_TYPE.OTHER, ARG_TYPE.NPV): _add_other_npv,
        (ARG_TYPE.OTHER, ARG_TYPE.PARAM): _add_other_param,
        (ARG_TYPE.OTHER, ARG_TYPE.VAR): _add_other_var,
        (ARG_TYPE.OTHER, ARG_TYPE.MONOMIAL): _add_other_monomial,
        (ARG_TYPE.OTHER, ARG_TYPE.LINEAR): _add_other_linear,
        (ARG_TYPE.OTHER, ARG_TYPE.SUM): _add_other_sum,
        (ARG_TYPE.OTHER, ARG_TYPE.OTHER): _add_other_other,
    },
)

#
# MUTABLENPVSUM __iadd__ handlers
#


def _iadd_mutablenpvsum_asnumeric(a, b):
    b = b.as_numeric()
    return _iadd_mutablenpvsum_dispatcher[b.__class__](a, b)


def _iadd_mutablenpvsum_mutable(a, b):
    b = _recast_mutable(b)
    return _iadd_mutablenpvsum_dispatcher[b.__class__](a, b)


def _iadd_mutablenpvsum_native(a, b):
    if not b:
        return a
    a._args_.append(b)
    a._nargs += 1
    return a


def _iadd_mutablenpvsum_npv(a, b):
    a._args_.append(b)
    a._nargs += 1
    return a


def _iadd_mutablenpvsum_param(a, b):
    if b.is_constant():
        b = b.value
        if not b:
            return a
    a._args_.append(b)
    a._nargs += 1
    return a


def _iadd_mutablenpvsum_var(a, b):
    a.__class__ = _MutableLinearExpression
    return _iadd_mutablelinear_var(a, b)


def _iadd_mutablenpvsum_monomial(a, b):
    a.__class__ = _MutableLinearExpression
    return _iadd_mutablelinear_monomial(a, b)


def _iadd_mutablenpvsum_linear(a, b):
    a.__class__ = _MutableLinearExpression
    return _iadd_mutablelinear_linear(a, b)


def _iadd_mutablenpvsum_sum(a, b):
    a.__class__ = _MutableSumExpression
    return _iadd_mutablesum_sum(a, b)


def _iadd_mutablenpvsum_other(a, b):
    a.__class__ = _MutableSumExpression
    return _iadd_mutablesum_other(a, b)


_iadd_mutablenpvsum_type_handler_mapping = {
    ARG_TYPE.INVALID: _invalid,
    ARG_TYPE.ASNUMERIC: _iadd_mutablenpvsum_asnumeric,
    ARG_TYPE.MUTABLE: _iadd_mutablenpvsum_mutable,
    ARG_TYPE.NATIVE: _iadd_mutablenpvsum_native,
    ARG_TYPE.NPV: _iadd_mutablenpvsum_npv,
    ARG_TYPE.PARAM: _iadd_mutablenpvsum_param,
    ARG_TYPE.VAR: _iadd_mutablenpvsum_var,
    ARG_TYPE.MONOMIAL: _iadd_mutablenpvsum_monomial,
    ARG_TYPE.LINEAR: _iadd_mutablenpvsum_linear,
    ARG_TYPE.SUM: _iadd_mutablenpvsum_sum,
    ARG_TYPE.OTHER: _iadd_mutablenpvsum_other,
}


def _register_new_iadd_mutablenpvsum_handler(a, b):
    types = _categorize_arg_types(b)
    # Retrieve the appropriate handler, record it in the main
    # _iadd_mutablenpvsum_dispatcher dict (so this method is not called a second time for
    # these types)
    _iadd_mutablenpvsum_dispatcher[
        b.__class__
    ] = handler = _iadd_mutablenpvsum_type_handler_mapping[types[0]]
    # Call the appropriate handler
    return handler(a, b)


_iadd_mutablenpvsum_dispatcher = collections.defaultdict(
    lambda: _register_new_iadd_mutablenpvsum_handler
)


#
# MUTABLELINEAR __iadd__ handlers
#


def _iadd_mutablelinear_asnumeric(a, b):
    b = b.as_numeric()
    return _iadd_mutablelinear_dispatcher[b.__class__](a, b)


def _iadd_mutablelinear_mutable(a, b):
    b = _recast_mutable(b)
    return _iadd_mutablelinear_dispatcher[b.__class__](a, b)


def _iadd_mutablelinear_native(a, b):
    if not b:
        return a
    a._args_.append(b)
    a._nargs += 1
    return a


def _iadd_mutablelinear_npv(a, b):
    a._args_.append(b)
    a._nargs += 1
    return a


def _iadd_mutablelinear_param(a, b):
    if b.is_constant():
        b = b.value
        if not b:
            return a
    a._args_.append(b)
    a._nargs += 1
    return a


def _iadd_mutablelinear_var(a, b):
    a._args_.append(MonomialTermExpression((1, b)))
    a._nargs += 1
    return a


def _iadd_mutablelinear_monomial(a, b):
    a._args_.append(b)
    a._nargs += 1
    return a


def _iadd_mutablelinear_linear(a, b):
    a._args_.extend(b.args)
    a._nargs += b.nargs()
    return a


def _iadd_mutablelinear_sum(a, b):
    a.__class__ = _MutableSumExpression
    return _iadd_mutablesum_sum(a, b)


def _iadd_mutablelinear_other(a, b):
    a.__class__ = _MutableSumExpression
    return _iadd_mutablesum_other(a, b)


_iadd_mutablelinear_type_handler_mapping = {
    ARG_TYPE.INVALID: _invalid,
    ARG_TYPE.ASNUMERIC: _iadd_mutablelinear_asnumeric,
    ARG_TYPE.MUTABLE: _iadd_mutablelinear_mutable,
    ARG_TYPE.NATIVE: _iadd_mutablelinear_native,
    ARG_TYPE.NPV: _iadd_mutablelinear_npv,
    ARG_TYPE.PARAM: _iadd_mutablelinear_param,
    ARG_TYPE.VAR: _iadd_mutablelinear_var,
    ARG_TYPE.MONOMIAL: _iadd_mutablelinear_monomial,
    ARG_TYPE.LINEAR: _iadd_mutablelinear_linear,
    ARG_TYPE.SUM: _iadd_mutablelinear_sum,
    ARG_TYPE.OTHER: _iadd_mutablelinear_other,
}


def _register_new_iadd_mutablelinear_handler(a, b):
    types = _categorize_arg_types(b)
    # Retrieve the appropriate handler, record it in the main
    # _iadd_mutablelinear_dispatcher dict (so this method is not called a second time for
    # these types)
    _iadd_mutablelinear_dispatcher[
        b.__class__
    ] = handler = _iadd_mutablelinear_type_handler_mapping[types[0]]
    # Call the appropriate handler
    return handler(a, b)


_iadd_mutablelinear_dispatcher = collections.defaultdict(
    lambda: _register_new_iadd_mutablelinear_handler
)


#
# MUTABLESUM __iadd__ handlers
#


def _iadd_mutablesum_asnumeric(a, b):
    b = b.as_numeric()
    return _iadd_mutablesum_dispatcher[b.__class__](a, b)


def _iadd_mutablesum_mutable(a, b):
    b = _recast_mutable(b)
    return _iadd_mutablesum_dispatcher[b.__class__](a, b)


def _iadd_mutablesum_native(a, b):
    if not b:
        return a
    a._args_.append(b)
    a._nargs += 1
    return a


def _iadd_mutablesum_npv(a, b):
    a._args_.append(b)
    a._nargs += 1
    return a


def _iadd_mutablesum_param(a, b):
    if b.is_constant():
        b = b.value
        if not b:
            return a
    a._args_.append(b)
    a._nargs += 1
    return a


def _iadd_mutablesum_var(a, b):
    a._args_.append(b)
    a._nargs += 1
    return a


def _iadd_mutablesum_monomial(a, b):
    a._args_.append(b)
    a._nargs += 1
    return a


def _iadd_mutablesum_linear(a, b):
    a._args_.append(b)
    a._nargs += 1
    return a


def _iadd_mutablesum_sum(a, b):
    a._args_.extend(b.args)
    a._nargs += b.nargs()
    return a


def _iadd_mutablesum_other(a, b):
    a._args_.append(b)
    a._nargs += 1
    return a


_iadd_mutablesum_type_handler_mapping = {
    ARG_TYPE.INVALID: _invalid,
    ARG_TYPE.ASNUMERIC: _iadd_mutablesum_asnumeric,
    ARG_TYPE.MUTABLE: _iadd_mutablesum_mutable,
    ARG_TYPE.NATIVE: _iadd_mutablesum_native,
    ARG_TYPE.NPV: _iadd_mutablesum_npv,
    ARG_TYPE.PARAM: _iadd_mutablesum_param,
    ARG_TYPE.VAR: _iadd_mutablesum_var,
    ARG_TYPE.MONOMIAL: _iadd_mutablesum_monomial,
    ARG_TYPE.LINEAR: _iadd_mutablesum_linear,
    ARG_TYPE.SUM: _iadd_mutablesum_sum,
    ARG_TYPE.OTHER: _iadd_mutablesum_other,
}


def _register_new_iadd_mutablesum_handler(a, b):
    types = _categorize_arg_types(b)
    # Retrieve the appropriate handler, record it in the main
    # _iadd_mutablesum_dispatcher dict (so this method is not called a
    # second time for these types)
    _iadd_mutablesum_dispatcher[
        b.__class__
    ] = handler = _iadd_mutablesum_type_handler_mapping[types[0]]
    # Call the appropriate handler
    return handler(a, b)


_iadd_mutablesum_dispatcher = collections.defaultdict(
    lambda: _register_new_iadd_mutablesum_handler
)


#
# NEGATION handlers
#


def _neg_native(a):
    # This can be hit because of the asnumeric / mutable wrapper handlers.
    return -a


def _neg_npv(a):
    # This can be hit because of the asnumeric / mutable wrapper handlers.
    return NPV_NegationExpression((a,))


def _neg_param(a):
    if a.is_constant():
        return -(a.value)
    return NPV_NegationExpression((a,))


def _neg_var(a):
    return MonomialTermExpression((-1, a))


def _neg_monomial(a):
    args = a.args
    return MonomialTermExpression((-args[0], args[1]))


def _neg_sum(a):
    if not a.nargs():
        return 0
    # return LinearExpression([-arg for arg in a.args])
    return NegationExpression((a,))


def _neg_other(a):
    return NegationExpression((a,))


def _register_new_neg_handler(a):
    types = _categorize_arg_types(a)
    # Retrieve the appropriate handler, record it in the main
    # _neg_dispatcher dict (so this method is not called a second time for
    # these types)
    _neg_dispatcher[a.__class__] = handler = _neg_type_handler_mapping[types[0]]
    # Call the appropriate handler
    return handler(a)


_neg_dispatcher = collections.defaultdict(lambda: _register_new_neg_handler)

_neg_type_handler_mapping = _unary_op_dispatcher_type_mapping(
    _neg_dispatcher,
    {
        ARG_TYPE.NATIVE: _neg_native,
        ARG_TYPE.NPV: _neg_npv,
        ARG_TYPE.PARAM: _neg_param,
        ARG_TYPE.VAR: _neg_var,
        ARG_TYPE.MONOMIAL: _neg_monomial,
        ARG_TYPE.LINEAR: _neg_sum,
        ARG_TYPE.SUM: _neg_sum,
        ARG_TYPE.OTHER: _neg_other,
    },
)


#
# MUL: NATIVE handlers
#


def _mul_native_native(a, b):
    # This can be hit because of the asnumeric / mutable wrapper handlers.
    return a * b


def _mul_native_npv(a, b):
    if a in _zero_one_optimizations:
        return b if a else 0
    return NPV_ProductExpression((a, b))


def _mul_native_param(a, b):
    if a in _zero_one_optimizations:
        return b if a else 0
    if b.is_constant():
        return a * b.value
    return NPV_ProductExpression((a, b))


def _mul_native_var(a, b):
    if a in _zero_one_optimizations:
        return b if a else 0
    return MonomialTermExpression((a, b))


def _mul_native_monomial(a, b):
    if a in _zero_one_optimizations:
        return b if a else 0
    return MonomialTermExpression((a * b._args_[0], b._args_[1]))


def _mul_native_linear(a, b):
    if a in _zero_one_optimizations:
        return b if a else 0
    return ProductExpression((a, b))


def _mul_native_sum(a, b):
    if a in _zero_one_optimizations:
        return b if a else 0
    return ProductExpression((a, b))


def _mul_native_other(a, b):
    if a in _zero_one_optimizations:
        return b if a else 0
    return ProductExpression((a, b))


#
# MUL: NPV handlers
#


def _mul_npv_native(a, b):
    if b in _zero_one_optimizations:
        return a if b else 0
    return NPV_ProductExpression((a, b))


def _mul_npv_npv(a, b):
    return NPV_ProductExpression((a, b))


def _mul_npv_param(a, b):
    if b.is_constant():
        b = b.value
        if b in _zero_one_optimizations:
            return a if b else 0
    return NPV_ProductExpression((a, b))


def _mul_npv_var(a, b):
    return MonomialTermExpression((a, b))


def _mul_npv_monomial(a, b):
    return MonomialTermExpression(
        (NPV_ProductExpression((a, b._args_[0])), b._args_[1])
    )


def _mul_npv_linear(a, b):
    return ProductExpression((a, b))


def _mul_npv_sum(a, b):
    return ProductExpression((a, b))


def _mul_npv_other(a, b):
    return ProductExpression((a, b))


#
# MUL: PARAM handlers
#


def _mul_param_native(a, b):
    if a.is_constant():
        return a.value * b
    if b in _zero_one_optimizations:
        return a if b else 0
    return NPV_ProductExpression((a, b))


def _mul_param_npv(a, b):
    if a.is_constant():
        a = a.value
        if a in _zero_one_optimizations:
            return b if a else 0
    return NPV_ProductExpression((a, b))


def _mul_param_param(a, b):
    if a.is_constant():
        a = a.value
        if a in _zero_one_optimizations:
            return b if a else 0
        if b.is_constant():
            return a * b.value
    elif b.is_constant():
        b = b.value
        if b in _zero_one_optimizations:
            return a if b else 0
    return NPV_ProductExpression((a, b))


def _mul_param_var(a, b):
    if a.is_constant():
        a = a.value
        if a in _zero_one_optimizations:
            return b if a else 0
    return MonomialTermExpression((a, b))


def _mul_param_monomial(a, b):
    if a.is_constant():
        a = a.value
        if a in _zero_one_optimizations:
            return b if a else 0
    return MonomialTermExpression((a * b._args_[0], b._args_[1]))


def _mul_param_linear(a, b):
    if a.is_constant():
        a = a.value
        if a in _zero_one_optimizations:
            return b if a else 0
    return ProductExpression((a, b))


def _mul_param_sum(a, b):
    if a.is_constant():
        a = value(a)
        if a in _zero_one_optimizations:
            return b if a else 0
    return ProductExpression((a, b))


def _mul_param_other(a, b):
    if a.is_constant():
        a = a.value
        if a in _zero_one_optimizations:
            return b if a else 0
    return ProductExpression((a, b))


#
# MUL: VAR handlers
#


def _mul_var_native(a, b):
    if b in _zero_one_optimizations:
        return a if b else 0
    return MonomialTermExpression((b, a))


def _mul_var_npv(a, b):
    return MonomialTermExpression((b, a))


def _mul_var_param(a, b):
    if b.is_constant():
        b = b.value
        if b in _zero_one_optimizations:
            return a if b else 0
    return MonomialTermExpression((b, a))


def _mul_var_var(a, b):
    return ProductExpression((a, b))


def _mul_var_monomial(a, b):
    return ProductExpression((a, b))


def _mul_var_linear(a, b):
    return ProductExpression((a, b))


def _mul_var_sum(a, b):
    return ProductExpression((a, b))


def _mul_var_other(a, b):
    return ProductExpression((a, b))


#
# MUL: MONOMIAL handlers
#


def _mul_monomial_native(a, b):
    if b in _zero_one_optimizations:
        return a if b else 0
    return MonomialTermExpression((a._args_[0] * b, a._args_[1]))


def _mul_monomial_npv(a, b):
    return MonomialTermExpression(
        (NPV_ProductExpression((a._args_[0], b)), a._args_[1])
    )


def _mul_monomial_param(a, b):
    if b.is_constant():
        b = b.value
        if b in _zero_one_optimizations:
            return a if b else 0
    return MonomialTermExpression((a._args_[0] * b, a._args_[1]))


def _mul_monomial_var(a, b):
    return ProductExpression((a, b))


def _mul_monomial_monomial(a, b):
    return ProductExpression((a, b))


def _mul_monomial_linear(a, b):
    return ProductExpression((a, b))


def _mul_monomial_sum(a, b):
    return ProductExpression((a, b))


def _mul_monomial_other(a, b):
    return ProductExpression((a, b))


#
# MUL: LINEAR handlers
#


def _mul_linear_native(a, b):
    if b in _zero_one_optimizations:
        return a if b else 0
    return ProductExpression((a, b))


def _mul_linear_npv(a, b):
    return ProductExpression((a, b))


def _mul_linear_param(a, b):
    if b.is_constant():
        b = b.value
        if b in _zero_one_optimizations:
            return a if b else 0
    return ProductExpression((a, b))


def _mul_linear_var(a, b):
    return ProductExpression((a, b))


def _mul_linear_monomial(a, b):
    return ProductExpression((a, b))


def _mul_linear_linear(a, b):
    return ProductExpression((a, b))


def _mul_linear_sum(a, b):
    return ProductExpression((a, b))


def _mul_linear_other(a, b):
    return ProductExpression((a, b))


#
# MUL: SUM handlers
#


def _mul_sum_native(a, b):
    if b in _zero_one_optimizations:
        return a if b else 0
    return ProductExpression((a, b))


def _mul_sum_npv(a, b):
    return ProductExpression((a, b))


def _mul_sum_param(a, b):
    if b.is_constant():
        b = b.value
        if b in _zero_one_optimizations:
            return a if b else 0
    return ProductExpression((a, b))


def _mul_sum_var(a, b):
    return ProductExpression((a, b))


def _mul_sum_monomial(a, b):
    return ProductExpression((a, b))


def _mul_sum_linear(a, b):
    return ProductExpression((a, b))


def _mul_sum_sum(a, b):
    return ProductExpression((a, b))


def _mul_sum_other(a, b):
    return ProductExpression((a, b))


#
# MUL: OTHER handlers
#


def _mul_other_native(a, b):
    if b in _zero_one_optimizations:
        return a if b else 0
    return ProductExpression((a, b))


def _mul_other_npv(a, b):
    return ProductExpression((a, b))


def _mul_other_param(a, b):
    if b.is_constant():
        b = b.value
        if b in _zero_one_optimizations:
            return a if b else 0
    return ProductExpression((a, b))


def _mul_other_var(a, b):
    return ProductExpression((a, b))


def _mul_other_monomial(a, b):
    return ProductExpression((a, b))


def _mul_other_linear(a, b):
    return ProductExpression((a, b))


def _mul_other_sum(a, b):
    return ProductExpression((a, b))


def _mul_other_other(a, b):
    return ProductExpression((a, b))


def _register_new_mul_handler(a, b):
    types = _categorize_arg_types(a, b)
    # Retrieve the appropriate handler, record it in the main
    # _mul_dispatcher dict (so this method is not called a second time for
    # these types)
    _mul_dispatcher[a.__class__, b.__class__] = handler = _mul_type_handler_mapping[
        types
    ]
    # Call the appropriate handler
    return handler(a, b)


_mul_dispatcher = collections.defaultdict(lambda: _register_new_mul_handler)

_mul_type_handler_mapping = _binary_op_dispatcher_type_mapping(
    _mul_dispatcher,
    {
        (ARG_TYPE.NATIVE, ARG_TYPE.NATIVE): _mul_native_native,
        (ARG_TYPE.NATIVE, ARG_TYPE.NPV): _mul_native_npv,
        (ARG_TYPE.NATIVE, ARG_TYPE.PARAM): _mul_native_param,
        (ARG_TYPE.NATIVE, ARG_TYPE.VAR): _mul_native_var,
        (ARG_TYPE.NATIVE, ARG_TYPE.MONOMIAL): _mul_native_monomial,
        (ARG_TYPE.NATIVE, ARG_TYPE.LINEAR): _mul_native_linear,
        (ARG_TYPE.NATIVE, ARG_TYPE.SUM): _mul_native_sum,
        (ARG_TYPE.NATIVE, ARG_TYPE.OTHER): _mul_native_other,
        (ARG_TYPE.NPV, ARG_TYPE.NATIVE): _mul_npv_native,
        (ARG_TYPE.NPV, ARG_TYPE.NPV): _mul_npv_npv,
        (ARG_TYPE.NPV, ARG_TYPE.PARAM): _mul_npv_param,
        (ARG_TYPE.NPV, ARG_TYPE.VAR): _mul_npv_var,
        (ARG_TYPE.NPV, ARG_TYPE.MONOMIAL): _mul_npv_monomial,
        (ARG_TYPE.NPV, ARG_TYPE.LINEAR): _mul_npv_linear,
        (ARG_TYPE.NPV, ARG_TYPE.SUM): _mul_npv_sum,
        (ARG_TYPE.NPV, ARG_TYPE.OTHER): _mul_npv_other,
        (ARG_TYPE.PARAM, ARG_TYPE.NATIVE): _mul_param_native,
        (ARG_TYPE.PARAM, ARG_TYPE.NPV): _mul_param_npv,
        (ARG_TYPE.PARAM, ARG_TYPE.PARAM): _mul_param_param,
        (ARG_TYPE.PARAM, ARG_TYPE.VAR): _mul_param_var,
        (ARG_TYPE.PARAM, ARG_TYPE.MONOMIAL): _mul_param_monomial,
        (ARG_TYPE.PARAM, ARG_TYPE.LINEAR): _mul_param_linear,
        (ARG_TYPE.PARAM, ARG_TYPE.SUM): _mul_param_sum,
        (ARG_TYPE.PARAM, ARG_TYPE.OTHER): _mul_param_other,
        (ARG_TYPE.VAR, ARG_TYPE.NATIVE): _mul_var_native,
        (ARG_TYPE.VAR, ARG_TYPE.NPV): _mul_var_npv,
        (ARG_TYPE.VAR, ARG_TYPE.PARAM): _mul_var_param,
        (ARG_TYPE.VAR, ARG_TYPE.VAR): _mul_var_var,
        (ARG_TYPE.VAR, ARG_TYPE.MONOMIAL): _mul_var_monomial,
        (ARG_TYPE.VAR, ARG_TYPE.LINEAR): _mul_var_linear,
        (ARG_TYPE.VAR, ARG_TYPE.SUM): _mul_var_sum,
        (ARG_TYPE.VAR, ARG_TYPE.OTHER): _mul_var_other,
        (ARG_TYPE.MONOMIAL, ARG_TYPE.NATIVE): _mul_monomial_native,
        (ARG_TYPE.MONOMIAL, ARG_TYPE.NPV): _mul_monomial_npv,
        (ARG_TYPE.MONOMIAL, ARG_TYPE.PARAM): _mul_monomial_param,
        (ARG_TYPE.MONOMIAL, ARG_TYPE.VAR): _mul_monomial_var,
        (ARG_TYPE.MONOMIAL, ARG_TYPE.MONOMIAL): _mul_monomial_monomial,
        (ARG_TYPE.MONOMIAL, ARG_TYPE.LINEAR): _mul_monomial_linear,
        (ARG_TYPE.MONOMIAL, ARG_TYPE.SUM): _mul_monomial_sum,
        (ARG_TYPE.MONOMIAL, ARG_TYPE.OTHER): _mul_monomial_other,
        (ARG_TYPE.LINEAR, ARG_TYPE.NATIVE): _mul_linear_native,
        (ARG_TYPE.LINEAR, ARG_TYPE.NPV): _mul_linear_npv,
        (ARG_TYPE.LINEAR, ARG_TYPE.PARAM): _mul_linear_param,
        (ARG_TYPE.LINEAR, ARG_TYPE.VAR): _mul_linear_var,
        (ARG_TYPE.LINEAR, ARG_TYPE.MONOMIAL): _mul_linear_monomial,
        (ARG_TYPE.LINEAR, ARG_TYPE.LINEAR): _mul_linear_linear,
        (ARG_TYPE.LINEAR, ARG_TYPE.SUM): _mul_linear_sum,
        (ARG_TYPE.LINEAR, ARG_TYPE.OTHER): _mul_linear_other,
        (ARG_TYPE.SUM, ARG_TYPE.NATIVE): _mul_sum_native,
        (ARG_TYPE.SUM, ARG_TYPE.NPV): _mul_sum_npv,
        (ARG_TYPE.SUM, ARG_TYPE.PARAM): _mul_sum_param,
        (ARG_TYPE.SUM, ARG_TYPE.VAR): _mul_sum_var,
        (ARG_TYPE.SUM, ARG_TYPE.MONOMIAL): _mul_sum_monomial,
        (ARG_TYPE.SUM, ARG_TYPE.LINEAR): _mul_sum_linear,
        (ARG_TYPE.SUM, ARG_TYPE.SUM): _mul_sum_sum,
        (ARG_TYPE.SUM, ARG_TYPE.OTHER): _mul_sum_other,
        (ARG_TYPE.OTHER, ARG_TYPE.NATIVE): _mul_other_native,
        (ARG_TYPE.OTHER, ARG_TYPE.NPV): _mul_other_npv,
        (ARG_TYPE.OTHER, ARG_TYPE.PARAM): _mul_other_param,
        (ARG_TYPE.OTHER, ARG_TYPE.VAR): _mul_other_var,
        (ARG_TYPE.OTHER, ARG_TYPE.MONOMIAL): _mul_other_monomial,
        (ARG_TYPE.OTHER, ARG_TYPE.LINEAR): _mul_other_linear,
        (ARG_TYPE.OTHER, ARG_TYPE.SUM): _mul_other_sum,
        (ARG_TYPE.OTHER, ARG_TYPE.OTHER): _mul_other_other,
    },
)


#
# DIV: NATIVE handlers
#


def _div_native_native(a, b):
    # This can be hit because of the asnumeric / mutable wrapper handlers.
    return a / b


def _div_native_npv(a, b):
    if not a and a in _zero_one_optimizations:
        return 0
    return NPV_DivisionExpression((a, b))


def _div_native_param(a, b):
    if b.is_constant():
        return a / b.value
    if not a and a in _zero_one_optimizations:
        return 0
    return NPV_DivisionExpression((a, b))


def _div_native_var(a, b):
    if not a and a in _zero_one_optimizations:
        return 0
    return DivisionExpression((a, b))


def _div_native_monomial(a, b):
    if not a and a in _zero_one_optimizations:
        return 0
    return DivisionExpression((a, b))


def _div_native_linear(a, b):
    if not a and a in _zero_one_optimizations:
        return 0
    return DivisionExpression((a, b))


def _div_native_sum(a, b):
    if not a and a in _zero_one_optimizations:
        return 0
    return DivisionExpression((a, b))


def _div_native_other(a, b):
    if not a and a in _zero_one_optimizations:
        return 0
    return DivisionExpression((a, b))


#
# DIV: NPV handlers
#


def _div_npv_native(a, b):
    if b in _zero_one_optimizations and b:
        return a
    if not b:
        raise ZeroDivisionError()
    return NPV_DivisionExpression((a, b))


def _div_npv_npv(a, b):
    return NPV_DivisionExpression((a, b))


def _div_npv_param(a, b):
    if b.is_constant():
        b = b.value
        if b in _zero_one_optimizations and b:
            return a
        if not b:
            raise ZeroDivisionError()
    return NPV_DivisionExpression((a, b))


def _div_npv_var(a, b):
    return DivisionExpression((a, b))


def _div_npv_monomial(a, b):
    return DivisionExpression((a, b))


def _div_npv_linear(a, b):
    return DivisionExpression((a, b))


def _div_npv_sum(a, b):
    return DivisionExpression((a, b))


def _div_npv_other(a, b):
    return DivisionExpression((a, b))


#
# DIV: PARAM handlers
#


def _div_param_native(a, b):
    if a.is_constant():
        return a.value / b
    if b in _zero_one_optimizations and b:
        return a
    if not b:
        raise ZeroDivisionError()
    return NPV_DivisionExpression((a, b))


def _div_param_npv(a, b):
    if a.is_constant():
        a = a.value
        if not a and a in _zero_one_optimizations:
            return 0
    return NPV_DivisionExpression((a, b))


def _div_param_param(a, b):
    if a.is_constant():
        a = a.value
        if b.is_constant():
            return a / b.value
        if not a and a in _zero_one_optimizations:
            return 0
    elif b.is_constant():
        b = b.value
        if b in _zero_one_optimizations and b:
            return a
        if not b:
            raise ZeroDivisionError()
    return NPV_DivisionExpression((a, b))


def _div_param_var(a, b):
    if a.is_constant():
        a = a.value
        if not a and a in _zero_one_optimizations:
            return 0
    return DivisionExpression((a, b))


def _div_param_monomial(a, b):
    if a.is_constant():
        a = a.value
        if not a and a in _zero_one_optimizations:
            return 0
    return DivisionExpression((a, b))


def _div_param_linear(a, b):
    if a.is_constant():
        a = a.value
        if not a and a in _zero_one_optimizations:
            return 0
    return DivisionExpression((a, b))


def _div_param_sum(a, b):
    if a.is_constant():
        a = value(a)
        if not a and a in _zero_one_optimizations:
            return 0
    return DivisionExpression((a, b))


def _div_param_other(a, b):
    if a.is_constant():
        a = a.value
        if not a and a in _zero_one_optimizations:
            return 0
    return DivisionExpression((a, b))


#
# DIV: VAR handlers
#


def _div_var_native(a, b):
    if b in _zero_one_optimizations and b:
        return a
    return MonomialTermExpression((1 / b, a))


def _div_var_npv(a, b):
    return MonomialTermExpression((NPV_DivisionExpression((1, b)), a))


def _div_var_param(a, b):
    if b.is_constant():
        b = b.value
        if b in _zero_one_optimizations and b:
            return a
        return MonomialTermExpression((1 / b, a))
    return MonomialTermExpression((NPV_DivisionExpression((1, b)), a))


def _div_var_var(a, b):
    return DivisionExpression((a, b))


def _div_var_monomial(a, b):
    return DivisionExpression((a, b))


def _div_var_linear(a, b):
    return DivisionExpression((a, b))


def _div_var_sum(a, b):
    return DivisionExpression((a, b))


def _div_var_other(a, b):
    return DivisionExpression((a, b))


#
# DIV: MONOMIAL handlers
#


def _div_monomial_native(a, b):
    if b in _zero_one_optimizations and b:
        return a
    return MonomialTermExpression((a._args_[0] / b, a._args_[1]))


def _div_monomial_npv(a, b):
    return MonomialTermExpression(
        (NPV_DivisionExpression((a._args_[0], b)), a._args_[1])
    )


def _div_monomial_param(a, b):
    if b.is_constant():
        b = b.value
        if b in _zero_one_optimizations and b:
            return a
        return MonomialTermExpression((a._args_[0] / b, a._args_[1]))
    return MonomialTermExpression(
        (NPV_DivisionExpression((a._args_[0], b)), a._args_[1])
    )


def _div_monomial_var(a, b):
    return DivisionExpression((a, b))


def _div_monomial_monomial(a, b):
    return DivisionExpression((a, b))


def _div_monomial_linear(a, b):
    return DivisionExpression((a, b))


def _div_monomial_sum(a, b):
    return DivisionExpression((a, b))


def _div_monomial_other(a, b):
    return DivisionExpression((a, b))


#
# DIV: LINEAR handlers
#


def _div_linear_native(a, b):
    if b in _zero_one_optimizations and b:
        return a
    if not b:
        raise ZeroDivisionError()
    return DivisionExpression((a, b))


def _div_linear_npv(a, b):
    return DivisionExpression((a, b))


def _div_linear_param(a, b):
    if b.is_constant():
        b = b.value
        if b in _zero_one_optimizations and b:
            return a
        if not b:
            raise ZeroDivisionError()
    return DivisionExpression((a, b))


def _div_linear_var(a, b):
    return DivisionExpression((a, b))


def _div_linear_monomial(a, b):
    return DivisionExpression((a, b))


def _div_linear_linear(a, b):
    return DivisionExpression((a, b))


def _div_linear_sum(a, b):
    return DivisionExpression((a, b))


def _div_linear_other(a, b):
    return DivisionExpression((a, b))


#
# DIV: SUM handlers
#


def _div_sum_native(a, b):
    if b in _zero_one_optimizations and b:
        return a
    if not b:
        raise ZeroDivisionError()
    return DivisionExpression((a, b))


def _div_sum_npv(a, b):
    return DivisionExpression((a, b))


def _div_sum_param(a, b):
    if b.is_constant():
        b = b.value
        if b in _zero_one_optimizations and b:
            return a
        if not b:
            raise ZeroDivisionError()
    return DivisionExpression((a, b))


def _div_sum_var(a, b):
    return DivisionExpression((a, b))


def _div_sum_monomial(a, b):
    return DivisionExpression((a, b))


def _div_sum_linear(a, b):
    return DivisionExpression((a, b))


def _div_sum_sum(a, b):
    return DivisionExpression((a, b))


def _div_sum_other(a, b):
    return DivisionExpression((a, b))


#
# DIV: OTHER handlers
#


def _div_other_native(a, b):
    if b in _zero_one_optimizations and b:
        return a
    if not b:
        raise ZeroDivisionError()
    return DivisionExpression((a, b))


def _div_other_npv(a, b):
    return DivisionExpression((a, b))


def _div_other_param(a, b):
    if b.is_constant():
        b = b.value
        if b in _zero_one_optimizations and b:
            return a
        if not b:
            raise ZeroDivisionError()
    return DivisionExpression((a, b))


def _div_other_var(a, b):
    return DivisionExpression((a, b))


def _div_other_monomial(a, b):
    return DivisionExpression((a, b))


def _div_other_linear(a, b):
    return DivisionExpression((a, b))


def _div_other_sum(a, b):
    return DivisionExpression((a, b))


def _div_other_other(a, b):
    return DivisionExpression((a, b))


def _register_new_div_handler(a, b):
    types = _categorize_arg_types(a, b)
    # Retrieve the appropriate handler, record it in the main
    # _div_dispatcher dict (so this method is not called a second time for
    # these types)
    _div_dispatcher[a.__class__, b.__class__] = handler = _div_type_handler_mapping[
        types
    ]
    # Call the appropriate handler
    return handler(a, b)


_div_dispatcher = collections.defaultdict(lambda: _register_new_div_handler)

_div_type_handler_mapping = _binary_op_dispatcher_type_mapping(
    _div_dispatcher,
    {
        (ARG_TYPE.NATIVE, ARG_TYPE.NATIVE): _div_native_native,
        (ARG_TYPE.NATIVE, ARG_TYPE.NPV): _div_native_npv,
        (ARG_TYPE.NATIVE, ARG_TYPE.PARAM): _div_native_param,
        (ARG_TYPE.NATIVE, ARG_TYPE.VAR): _div_native_var,
        (ARG_TYPE.NATIVE, ARG_TYPE.MONOMIAL): _div_native_monomial,
        (ARG_TYPE.NATIVE, ARG_TYPE.LINEAR): _div_native_linear,
        (ARG_TYPE.NATIVE, ARG_TYPE.SUM): _div_native_sum,
        (ARG_TYPE.NATIVE, ARG_TYPE.OTHER): _div_native_other,
        (ARG_TYPE.NPV, ARG_TYPE.NATIVE): _div_npv_native,
        (ARG_TYPE.NPV, ARG_TYPE.NPV): _div_npv_npv,
        (ARG_TYPE.NPV, ARG_TYPE.PARAM): _div_npv_param,
        (ARG_TYPE.NPV, ARG_TYPE.VAR): _div_npv_var,
        (ARG_TYPE.NPV, ARG_TYPE.MONOMIAL): _div_npv_monomial,
        (ARG_TYPE.NPV, ARG_TYPE.LINEAR): _div_npv_linear,
        (ARG_TYPE.NPV, ARG_TYPE.SUM): _div_npv_sum,
        (ARG_TYPE.NPV, ARG_TYPE.OTHER): _div_npv_other,
        (ARG_TYPE.PARAM, ARG_TYPE.NATIVE): _div_param_native,
        (ARG_TYPE.PARAM, ARG_TYPE.NPV): _div_param_npv,
        (ARG_TYPE.PARAM, ARG_TYPE.PARAM): _div_param_param,
        (ARG_TYPE.PARAM, ARG_TYPE.VAR): _div_param_var,
        (ARG_TYPE.PARAM, ARG_TYPE.MONOMIAL): _div_param_monomial,
        (ARG_TYPE.PARAM, ARG_TYPE.LINEAR): _div_param_linear,
        (ARG_TYPE.PARAM, ARG_TYPE.SUM): _div_param_sum,
        (ARG_TYPE.PARAM, ARG_TYPE.OTHER): _div_param_other,
        (ARG_TYPE.VAR, ARG_TYPE.NATIVE): _div_var_native,
        (ARG_TYPE.VAR, ARG_TYPE.NPV): _div_var_npv,
        (ARG_TYPE.VAR, ARG_TYPE.PARAM): _div_var_param,
        (ARG_TYPE.VAR, ARG_TYPE.VAR): _div_var_var,
        (ARG_TYPE.VAR, ARG_TYPE.MONOMIAL): _div_var_monomial,
        (ARG_TYPE.VAR, ARG_TYPE.LINEAR): _div_var_linear,
        (ARG_TYPE.VAR, ARG_TYPE.SUM): _div_var_sum,
        (ARG_TYPE.VAR, ARG_TYPE.OTHER): _div_var_other,
        (ARG_TYPE.MONOMIAL, ARG_TYPE.NATIVE): _div_monomial_native,
        (ARG_TYPE.MONOMIAL, ARG_TYPE.NPV): _div_monomial_npv,
        (ARG_TYPE.MONOMIAL, ARG_TYPE.PARAM): _div_monomial_param,
        (ARG_TYPE.MONOMIAL, ARG_TYPE.VAR): _div_monomial_var,
        (ARG_TYPE.MONOMIAL, ARG_TYPE.MONOMIAL): _div_monomial_monomial,
        (ARG_TYPE.MONOMIAL, ARG_TYPE.LINEAR): _div_monomial_linear,
        (ARG_TYPE.MONOMIAL, ARG_TYPE.SUM): _div_monomial_sum,
        (ARG_TYPE.MONOMIAL, ARG_TYPE.OTHER): _div_monomial_other,
        (ARG_TYPE.LINEAR, ARG_TYPE.NATIVE): _div_linear_native,
        (ARG_TYPE.LINEAR, ARG_TYPE.NPV): _div_linear_npv,
        (ARG_TYPE.LINEAR, ARG_TYPE.PARAM): _div_linear_param,
        (ARG_TYPE.LINEAR, ARG_TYPE.VAR): _div_linear_var,
        (ARG_TYPE.LINEAR, ARG_TYPE.MONOMIAL): _div_linear_monomial,
        (ARG_TYPE.LINEAR, ARG_TYPE.LINEAR): _div_linear_linear,
        (ARG_TYPE.LINEAR, ARG_TYPE.SUM): _div_linear_sum,
        (ARG_TYPE.LINEAR, ARG_TYPE.OTHER): _div_linear_other,
        (ARG_TYPE.SUM, ARG_TYPE.NATIVE): _div_sum_native,
        (ARG_TYPE.SUM, ARG_TYPE.NPV): _div_sum_npv,
        (ARG_TYPE.SUM, ARG_TYPE.PARAM): _div_sum_param,
        (ARG_TYPE.SUM, ARG_TYPE.VAR): _div_sum_var,
        (ARG_TYPE.SUM, ARG_TYPE.MONOMIAL): _div_sum_monomial,
        (ARG_TYPE.SUM, ARG_TYPE.LINEAR): _div_sum_linear,
        (ARG_TYPE.SUM, ARG_TYPE.SUM): _div_sum_sum,
        (ARG_TYPE.SUM, ARG_TYPE.OTHER): _div_sum_other,
        (ARG_TYPE.OTHER, ARG_TYPE.NATIVE): _div_other_native,
        (ARG_TYPE.OTHER, ARG_TYPE.NPV): _div_other_npv,
        (ARG_TYPE.OTHER, ARG_TYPE.PARAM): _div_other_param,
        (ARG_TYPE.OTHER, ARG_TYPE.VAR): _div_other_var,
        (ARG_TYPE.OTHER, ARG_TYPE.MONOMIAL): _div_other_monomial,
        (ARG_TYPE.OTHER, ARG_TYPE.LINEAR): _div_other_linear,
        (ARG_TYPE.OTHER, ARG_TYPE.SUM): _div_other_sum,
        (ARG_TYPE.OTHER, ARG_TYPE.OTHER): _div_other_other,
    },
)


#
# POW handlers
#


def _pow_native_native(a, b):
    # This can be hit because of the asnumeric / mutable wrapper handlers.
    return a**b


def _pow_native_npv(a, b):
    return NPV_PowExpression((a, b))


def _pow_native_param(a, b):
    if b.is_constant():
        return a ** (b.value)
    return NPV_PowExpression((a, b))


def _pow_native_other(a, b):
    return PowExpression((a, b))


def _pow_npv_native(a, b):
    if b in _zero_one_optimizations:
        return a if b else 1
    return NPV_PowExpression((a, b))


def _pow_npv_npv(a, b):
    return NPV_PowExpression((a, b))


def _pow_npv_param(a, b):
    if b.is_constant():
        b = b.value
        if b in _zero_one_optimizations:
            return a if b else 1
    return NPV_PowExpression((a, b))


def _pow_npv_other(a, b):
    return PowExpression((a, b))


def _pow_param_native(a, b):
    if a.is_constant():
        return a.value**b
    if b in _zero_one_optimizations:
        return a if b else 1
    return NPV_PowExpression((a, b))


def _pow_param_npv(a, b):
    if a.is_constant():
        a = a.value
    return NPV_PowExpression((a, b))


def _pow_param_param(a, b):
    if a.is_constant():
        a = a.value
        if b.is_constant():
            return a**b.value
    elif b.is_constant():
        b = b.value
        if b in _zero_one_optimizations:
            return a if b else 1
    return NPV_PowExpression((a, b))


def _pow_param_other(a, b):
    if a.is_constant():
        a = a.value
    return PowExpression((a, b))


def _pow_other_native(a, b):
    if b in _zero_one_optimizations:
        return a if b else 1
    return PowExpression((a, b))


def _pow_other_npv(a, b):
    return PowExpression((a, b))


def _pow_other_param(a, b):
    if b.is_constant():
        b = b.value
        if b in _zero_one_optimizations:
            return a if b else 1
    return PowExpression((a, b))


def _pow_other_other(a, b):
    return PowExpression((a, b))


def _register_new_pow_handler(a, b):
    types = _categorize_arg_types(a, b)
    # Retrieve the appropriate handler, record it in the main
    # _pow_dispatcher dict (so this method is not called a second time for
    # these types)
    _pow_dispatcher[a.__class__, b.__class__] = handler = _pow_type_handler_mapping[
        types
    ]
    # Call the appropriate handler
    return handler(a, b)


_pow_dispatcher = collections.defaultdict(lambda: _register_new_pow_handler)

_pow_type_handler_mapping = _binary_op_dispatcher_type_mapping(
    _pow_dispatcher,
    {
        (ARG_TYPE.NATIVE, ARG_TYPE.NATIVE): _pow_native_native,
        (ARG_TYPE.NATIVE, ARG_TYPE.NPV): _pow_native_npv,
        (ARG_TYPE.NATIVE, ARG_TYPE.PARAM): _pow_native_param,
        (ARG_TYPE.NATIVE, ARG_TYPE.VAR): _pow_native_other,
        (ARG_TYPE.NATIVE, ARG_TYPE.MONOMIAL): _pow_native_other,
        (ARG_TYPE.NATIVE, ARG_TYPE.LINEAR): _pow_native_other,
        (ARG_TYPE.NATIVE, ARG_TYPE.SUM): _pow_native_other,
        (ARG_TYPE.NATIVE, ARG_TYPE.OTHER): _pow_native_other,
        (ARG_TYPE.NPV, ARG_TYPE.NATIVE): _pow_npv_native,
        (ARG_TYPE.NPV, ARG_TYPE.NPV): _pow_npv_npv,
        (ARG_TYPE.NPV, ARG_TYPE.PARAM): _pow_npv_param,
        (ARG_TYPE.NPV, ARG_TYPE.VAR): _pow_npv_other,
        (ARG_TYPE.NPV, ARG_TYPE.MONOMIAL): _pow_npv_other,
        (ARG_TYPE.NPV, ARG_TYPE.LINEAR): _pow_npv_other,
        (ARG_TYPE.NPV, ARG_TYPE.SUM): _pow_npv_other,
        (ARG_TYPE.NPV, ARG_TYPE.OTHER): _pow_npv_other,
        (ARG_TYPE.PARAM, ARG_TYPE.NATIVE): _pow_param_native,
        (ARG_TYPE.PARAM, ARG_TYPE.NPV): _pow_param_npv,
        (ARG_TYPE.PARAM, ARG_TYPE.PARAM): _pow_param_param,
        (ARG_TYPE.PARAM, ARG_TYPE.VAR): _pow_param_other,
        (ARG_TYPE.PARAM, ARG_TYPE.MONOMIAL): _pow_param_other,
        (ARG_TYPE.PARAM, ARG_TYPE.LINEAR): _pow_param_other,
        (ARG_TYPE.PARAM, ARG_TYPE.SUM): _pow_param_other,
        (ARG_TYPE.PARAM, ARG_TYPE.OTHER): _pow_param_other,
        (ARG_TYPE.VAR, ARG_TYPE.NATIVE): _pow_other_native,
        (ARG_TYPE.VAR, ARG_TYPE.NPV): _pow_other_npv,
        (ARG_TYPE.VAR, ARG_TYPE.PARAM): _pow_other_param,
        (ARG_TYPE.MONOMIAL, ARG_TYPE.NATIVE): _pow_other_native,
        (ARG_TYPE.MONOMIAL, ARG_TYPE.NPV): _pow_other_npv,
        (ARG_TYPE.MONOMIAL, ARG_TYPE.PARAM): _pow_other_param,
        (ARG_TYPE.LINEAR, ARG_TYPE.NATIVE): _pow_other_native,
        (ARG_TYPE.LINEAR, ARG_TYPE.NPV): _pow_other_npv,
        (ARG_TYPE.LINEAR, ARG_TYPE.PARAM): _pow_other_param,
        (ARG_TYPE.SUM, ARG_TYPE.NATIVE): _pow_other_native,
        (ARG_TYPE.SUM, ARG_TYPE.NPV): _pow_other_npv,
        (ARG_TYPE.SUM, ARG_TYPE.PARAM): _pow_other_param,
        (ARG_TYPE.OTHER, ARG_TYPE.NATIVE): _pow_other_native,
        (ARG_TYPE.OTHER, ARG_TYPE.NPV): _pow_other_npv,
        (ARG_TYPE.OTHER, ARG_TYPE.PARAM): _pow_other_param,
    },
)
_pow_type_handler_mapping.update(
    {
        (i, j): _pow_other_other
        for i in ARG_TYPE
        for j in ARG_TYPE
        if (i, j) not in _pow_type_handler_mapping
    }
)


#
# ABS handlers
#


def _abs_native(a):
    # This can be hit because of the asnumeric / mutable wrapper handlers.
    return abs(a)


def _abs_npv(a):
    # This can be hit because of the asnumeric / mutable wrapper handlers.
    return NPV_AbsExpression((a,))


def _abs_param(a):
    if a.is_constant():
        return abs(a.value)
    return NPV_AbsExpression((a,))


def _abs_other(a):
    return AbsExpression((a,))


def _register_new_abs_handler(a):
    types = _categorize_arg_types(a)
    # Retrieve the appropriate handler, record it in the main
    # _abs_dispatcher dict (so this method is not called a second time for
    # these types)
    _abs_dispatcher[a.__class__] = handler = _abs_type_handler_mapping[types[0]]
    # Call the appropriate handler
    return handler(a)


_abs_dispatcher = collections.defaultdict(lambda: _register_new_abs_handler)

_abs_type_handler_mapping = _unary_op_dispatcher_type_mapping(
    _abs_dispatcher,
    {
        ARG_TYPE.NATIVE: _abs_native,
        ARG_TYPE.NPV: _abs_npv,
        ARG_TYPE.PARAM: _abs_param,
        ARG_TYPE.VAR: _abs_other,
        ARG_TYPE.MONOMIAL: _abs_other,
        ARG_TYPE.LINEAR: _abs_other,
        ARG_TYPE.SUM: _abs_other,
        ARG_TYPE.OTHER: _abs_other,
    },
)


#
# INTRINSIC FUNCTION handlers
#


def _fcn_asnumeric(a, name, fcn):
    a = a.as_numeric()
    return _fcn_dispatcher[a.__class__](a, name, fcn)


def _fcn_mutable(a, name, fcn):
    a = _recast_mutable(a)
    return _fcn_dispatcher[a.__class__](a, name, fcn)


def _fcn_invalid(a, name, fcn):
    fcn(a)


def _fcn_native(a, name, fcn):
    # This can be hit because of the asnumeric / mutable wrapper handlers.
    return fcn(a)


def _fcn_npv(a, name, fcn):
    # This can be hit because of the asnumeric / mutable wrapper handlers.
    return NPV_UnaryFunctionExpression((a,), name, fcn)


def _fcn_param(a, name, fcn):
    if a.is_constant():
        return fcn(a.value)
    return NPV_UnaryFunctionExpression((a,), name, fcn)


def _fcn_other(a, name, fcn):
    return UnaryFunctionExpression((a,), name, fcn)


def _register_new_fcn_dispatcher(a, name, fcn):
    types = _categorize_arg_types(a)
    # Retrieve the appropriate handler, record it in the main
    # _fcn_dispatcher dict (so this method is not called a second time for
    # these types)
    _fcn_dispatcher[a.__class__] = handler = _fcn_type_handler_mapping[types[0]]
    # Call the appropriate handler
    return handler(a, name, fcn)


_fcn_dispatcher = collections.defaultdict(lambda: _register_new_fcn_dispatcher)

_fcn_type_handler_mapping = {
    ARG_TYPE.ASNUMERIC: _fcn_asnumeric,
    ARG_TYPE.MUTABLE: _fcn_mutable,
    ARG_TYPE.INVALID: _fcn_invalid,
    ARG_TYPE.NATIVE: _fcn_native,
    ARG_TYPE.NPV: _fcn_npv,
    ARG_TYPE.PARAM: _fcn_param,
    ARG_TYPE.VAR: _fcn_other,
    ARG_TYPE.MONOMIAL: _fcn_other,
    ARG_TYPE.LINEAR: _fcn_other,
    ARG_TYPE.SUM: _fcn_other,
    ARG_TYPE.OTHER: _fcn_other,
}


def _balanced_parens(arg):
    """Verify the string argument contains balanced parentheses.

    This checks that every open paren is balanced by a closed paren.
    That is, the infix string expression is likely to be valid.  This is
    primarily used to determine if a string that starts and ends with
    parens can have those parens removed.

    Examples:
        >>> a = "(( x + y ) * ( z - w ))"
        >>> _balanced_parens(a[1:-1])
        True
        >>> a = "( x + y ) * ( z - w )"
        >>> _balanced_parens(a[1:-1])
        False
    """
    _parenCount = 0
    for c in arg:
        if c == '(':
            _parenCount += 1
        elif c == ')':
            _parenCount -= 1
            if _parenCount < 0:
                return False
    return _parenCount == 0


# TODO: this is fragile (and not currently used anywhere).  It should be
# deprecated / removed.
NPV_expression_types = set(
    [
        NPV_NegationExpression,
        NPV_ExternalFunctionExpression,
        NPV_PowExpression,
        NPV_MinExpression,
        NPV_MaxExpression,
        NPV_ProductExpression,
        NPV_DivisionExpression,
        NPV_SumExpression,
        NPV_UnaryFunctionExpression,
        NPV_AbsExpression,
    ]
)<|MERGE_RESOLUTION|>--- conflicted
+++ resolved
@@ -1111,8 +1111,6 @@
 #
 # -------------------------------------------------------
 
-<<<<<<< HEAD
-
 class ARG_TYPE(enum.Enum):
     MUTABLE = -2
     ASNUMERIC = -1
@@ -1125,12 +1123,6 @@
     LINEAR = 6
     SUM = 7
     OTHER = 8
-=======
-# @profile
-def _generate_sum_expression(etype, _self, _other):
-    if etype > _inplace:
-        etype -= _inplace
->>>>>>> 5a9cc2ef
 
 
 _known_arg_types = {}
@@ -1196,16 +1188,9 @@
     return tuple(_categorize_arg_type(arg) for arg in args)
 
 
-<<<<<<< HEAD
 def _invalid(*args):
     return NotImplemented
 
-=======
-# @profile
-def _generate_mul_expression(etype, _self, _other):
-    if etype > _inplace:
-        etype -= _inplace
->>>>>>> 5a9cc2ef
 
 def _recast_mutable(expr):
     expr.make_immutable()
@@ -1229,7 +1214,6 @@
         a = _recast_mutable(a)
         return dispatcher[a.__class__](a)
 
-<<<<<<< HEAD
     mapping = {
         ARG_TYPE.ASNUMERIC: _asnumeric,
         ARG_TYPE.MUTABLE: _mutable,
@@ -1238,12 +1222,6 @@
 
     mapping.update(updates)
     return mapping
-=======
-# @profile
-def _generate_other_expression(etype, _self, _other):
-    if etype > _inplace:
-        etype -= _inplace
->>>>>>> 5a9cc2ef
 
 
 def _binary_op_dispatcher_type_mapping(dispatcher, updates):
