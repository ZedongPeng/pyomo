--- conflicted
+++ resolved
@@ -1988,15 +1988,12 @@
 
     _ValidOrderedAuguments = {True, False, InsertionOrder, SortedOrder}
     _UnorderedInitializers = {set}
-<<<<<<< HEAD
-=======
 
     @overload
     def __new__(cls: Type[Set], *args, **kwds) -> Union[SetData, IndexedSet]: ...
 
     @overload
     def __new__(cls: Type[OrderedScalarSet], *args, **kwds) -> OrderedScalarSet: ...
->>>>>>> e04a0e95
 
     def __new__(cls, *args, **kwds):
         if cls is not Set:
