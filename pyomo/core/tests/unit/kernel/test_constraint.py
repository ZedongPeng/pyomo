#  ___________________________________________________________________________
#
#  Pyomo: Python Optimization Modeling Objects
#  Copyright 2017 National Technology and Engineering Solutions of Sandia, LLC
#  Under the terms of Contract DE-NA0003525 with National Technology and 
#  Engineering Solutions of Sandia, LLC, the U.S. Government retains certain 
#  rights in this software.
#  This software is distributed under the 3-clause BSD License.
#  ___________________________________________________________________________

import pickle

import pyomo.common.unittest as unittest
from pyomo.core.expr import logical_expr
from pyomo.kernel import pprint
from pyomo.core.tests.unit.kernel.test_dict_container import \
    _TestActiveDictContainerBase
from pyomo.core.tests.unit.kernel.test_tuple_container import \
    _TestActiveTupleContainerBase
from pyomo.core.tests.unit.kernel.test_list_container import \
    _TestActiveListContainerBase
from pyomo.core.kernel.base import ICategorizedObject
from pyomo.core.kernel.constraint import (IConstraint,
                                          constraint,
                                          linear_constraint,
                                          constraint_dict,
                                          constraint_tuple,
                                          constraint_list)
from pyomo.core.kernel.variable import variable
from pyomo.core.kernel.parameter import parameter
from pyomo.core.kernel.expression import (expression,
                                          data_expression)
from pyomo.core.kernel.block import block

class Test_constraint(unittest.TestCase):

    def test_pprint(self):
        # Not really testing what the output is, just that
        # an error does not occur. The pprint functionality
        # is still in the early stages.
        v = variable()
        c = constraint((1, v**2, 2))
        pprint(c)
        b = block()
        b.c = c
        pprint(c)
        pprint(b)
        m = block()
        m.b = b
        pprint(c)
        pprint(b)
        pprint(m)

    def test_ctype(self):
        c = constraint()
        self.assertIs(c.ctype, IConstraint)
        self.assertIs(type(c), constraint)
        self.assertIs(type(c)._ctype, IConstraint)

    def test_pickle(self):
        c = constraint()
        self.assertIs(c.lb, None)
        self.assertIs(c.body, None)
        self.assertIs(c.ub, None)
        self.assertEqual(c.parent, None)
        cup = pickle.loads(
            pickle.dumps(c))
        self.assertEqual(cup.lb, None)
        self.assertEqual(cup.body, None)
        self.assertEqual(cup.ub, None)
        self.assertEqual(cup.parent, None)
        b = block()
        b.c = c
        self.assertIs(c.parent, b)
        bup = pickle.loads(
            pickle.dumps(b))
        cup = bup.c
        self.assertEqual(cup.lb, None)
        self.assertEqual(cup.body, None)
        self.assertEqual(cup.ub, None)
        self.assertIs(cup.parent, bup)

    def test_init(self):
        c = constraint()
        self.assertTrue(c.parent is None)
        self.assertEqual(c.ctype, IConstraint)
        self.assertIs(c.body, None)
        self.assertIs(c.lb, None)
        self.assertIs(c.ub, None)
        self.assertEqual(c.equality, False)
        with self.assertRaises(ValueError):
            self.assertEqual(c(), None)
        with self.assertRaises(ValueError):
            self.assertEqual(c(exception=True), None)
        self.assertEqual(c(exception=False), None)
        self.assertIs(c.slack, None)
        self.assertIs(c.lslack, None)
        self.assertIs(c.uslack, None)

    def test_has_lb_ub(self):
        c = constraint()
        self.assertEqual(c.has_lb(), False)
        self.assertEqual(c.lb, None)
        self.assertEqual(c.has_ub(), False)
        self.assertEqual(c.ub, None)

        c.lb = float('-inf')
        self.assertEqual(c.has_lb(), False)
        self.assertEqual(c.lb, float('-inf'))
        self.assertEqual(type(c.lb), float)
        self.assertEqual(c.has_ub(), False)
        self.assertIs(c.ub, None)

        c.ub = float('inf')
        self.assertEqual(c.has_lb(), False)
        self.assertEqual(c.lb, float('-inf'))
        self.assertEqual(type(c.lb), float)
        self.assertEqual(c.has_ub(), False)
        self.assertEqual(c.ub, float('inf'))
        self.assertEqual(type(c.ub), float)

        c.lb = 0
        self.assertEqual(c.has_lb(), True)
        self.assertEqual(c.lb, 0)
        self.assertEqual(type(c.lb), int)
        self.assertEqual(c.has_ub(), False)
        self.assertEqual(c.ub, float('inf'))
        self.assertEqual(type(c.ub), float)

        c.ub = 0
        self.assertEqual(c.has_lb(), True)
        self.assertEqual(c.lb, 0)
        self.assertEqual(type(c.lb), int)
        self.assertEqual(c.has_ub(), True)
        self.assertEqual(c.ub, 0)
        self.assertEqual(type(c.ub), int)

        c.lb = float('inf')
        self.assertEqual(c.has_lb(), True)
        self.assertEqual(c.lb, float('inf'))
        self.assertEqual(type(c.lb), float)
        self.assertEqual(c.has_ub(), True)
        self.assertEqual(c.ub, 0)
        self.assertEqual(type(c.ub), int)

        c.ub = float('-inf')
        self.assertEqual(c.has_lb(), True)
        self.assertEqual(c.lb, float('inf'))
        self.assertEqual(type(c.lb), float)
        self.assertEqual(c.has_ub(), True)
        self.assertEqual(c.ub, float('-inf'))
        self.assertEqual(type(c.ub), float)

        c.rhs = float('inf')
        self.assertEqual(c.has_lb(), True)
        self.assertEqual(c.lb, float('inf'))
        self.assertEqual(type(c.lb), float)
        self.assertEqual(c.has_ub(), False)
        self.assertEqual(c.ub, float('inf'))
        self.assertEqual(type(c.ub), float)

        c.rhs = float('-inf')
        self.assertEqual(c.has_lb(), False)
        self.assertEqual(c.lb, float('-inf'))
        self.assertEqual(type(c.lb), float)
        self.assertEqual(c.has_ub(), True)
        self.assertEqual(c.ub, float('-inf'))
        self.assertEqual(type(c.ub), float)

        c.equality = False
        pL = parameter()
        c.lb = pL
        self.assertIs(c.lb, pL)
        pU = parameter()
        c.ub = pU
        self.assertIs(c.ub, pU)

        with self.assertRaises(ValueError):
            self.assertEqual(c.has_lb(), False)
        self.assertIs(c.lb, pL)
        with self.assertRaises(ValueError):
            self.assertEqual(c.has_ub(), False)
        self.assertIs(c.ub, pU)

        pL.value = float('-inf')
        self.assertEqual(c.has_lb(), False)
        self.assertEqual(c.lb(), float('-inf'))
        with self.assertRaises(ValueError):
            self.assertEqual(c.has_ub(), False)
        self.assertIs(c.ub, pU)

        pU.value = float('inf')
        self.assertEqual(c.has_lb(), False)
        self.assertEqual(c.lb(), float('-inf'))
        self.assertEqual(c.has_ub(), False)
        self.assertEqual(c.ub(), float('inf'))

        pL.value = 0
        self.assertEqual(c.has_lb(), True)
        self.assertEqual(c.lb(), 0)
        self.assertEqual(c.has_ub(), False)
        self.assertEqual(c.ub(), float('inf'))

        pU.value = 0
        self.assertEqual(c.has_lb(), True)
        self.assertEqual(c.lb(), 0)
        self.assertEqual(c.has_ub(), True)
        self.assertEqual(c.ub(), 0)

        pL.value = float('inf')
        self.assertEqual(c.has_lb(), True)
        self.assertEqual(c.lb(), float('inf'))
        self.assertEqual(c.has_ub(), True)
        self.assertEqual(c.ub(), 0)

        pU.value = float('-inf')
        self.assertEqual(c.has_lb(), True)
        self.assertEqual(c.lb(), float('inf'))
        self.assertEqual(c.has_ub(), True)
        self.assertEqual(c.ub(), float('-inf'))

        pL.value = float('inf')
        c.rhs = pL
        self.assertEqual(c.has_lb(), True)
        self.assertEqual(c.lb(), float('inf'))
        self.assertEqual(c.has_ub(), False)
        self.assertEqual(c.ub(), float('inf'))

        pL.value = float('-inf')
        c.rhs = pL
        self.assertEqual(c.has_lb(), False)
        self.assertEqual(c.lb(), float('-inf'))
        self.assertEqual(c.has_ub(), True)
        self.assertEqual(c.ub(), float('-inf'))

    def test_bounds_getter_setter(self):
        c = constraint()
        self.assertEqual(c.bounds, (None, None))
        self.assertEqual(c.lb, None)
        self.assertEqual(c.ub, None)

        c.bounds = (1,2)
        self.assertEqual(c.bounds, (1,2))
        self.assertEqual(c.lb, 1)
        self.assertEqual(c.ub, 2)

        c.rhs = 3
        self.assertEqual(c.bounds, (3,3))
        self.assertEqual(c.lb, 3)
        self.assertEqual(c.ub, 3)
        self.assertEqual(c.rhs, 3)
        with self.assertRaises(ValueError):
            c.bounds = (3,3)
        self.assertEqual(c.bounds, (3,3))
        self.assertEqual(c.lb, 3)
        self.assertEqual(c.ub, 3)
        self.assertEqual(c.rhs, 3)
        with self.assertRaises(ValueError):
            c.bounds = (2,2)
        self.assertEqual(c.bounds, (3,3))
        self.assertEqual(c.lb, 3)
        self.assertEqual(c.ub, 3)
        self.assertEqual(c.rhs, 3)
        with self.assertRaises(ValueError):
            c.bounds = (1,2)
        self.assertEqual(c.bounds, (3,3))
        self.assertEqual(c.lb, 3)
        self.assertEqual(c.ub, 3)
        self.assertEqual(c.rhs, 3)

    def test_init_nonexpr(self):
        v = variable()
        c = constraint(lb=0, body=v, ub=1)
        self.assertEqual(c.lb, 0)
        self.assertIs(c.body, v)
        self.assertEqual(c.ub, 1)
        with self.assertRaises(ValueError):
            constraint(lb=0, expr=v <= 1)
        with self.assertRaises(ValueError):
            constraint(body=v, expr=v <= 1)
        with self.assertRaises(ValueError):
            constraint(ub=1, expr=v <= 1)
        with self.assertRaises(ValueError):
            constraint(rhs=1, expr=v <= 1)
        c = constraint(expr=v <= 1)
        self.assertIs(c.lb, None)
        self.assertIs(c.body, v)
        self.assertEqual(c.ub(), 1)

        with self.assertRaises(ValueError):
            constraint(rhs=1, lb=1)
        with self.assertRaises(ValueError):
            constraint(rhs=1, ub=1)
        c = constraint(rhs=1)
        self.assertEqual(c.lb, 1)
        self.assertEqual(c.ub, 1)
        self.assertEqual(c.rhs, 1)
        self.assertIs(c.body, None)

    def test_type(self):
        c = constraint()
        self.assertTrue(isinstance(c, ICategorizedObject))
        self.assertTrue(isinstance(c, IConstraint))

    def test_active(self):
        c = constraint()
        self.assertEqual(c.active, True)
        c.deactivate()
        self.assertEqual(c.active, False)
        c.activate()
        self.assertEqual(c.active, True)

        b = block()
        self.assertEqual(b.active, True)
        b.deactivate()
        self.assertEqual(b.active, False)
        b.c = c
        self.assertEqual(c.active, True)
        self.assertEqual(b.active, False)
        c.deactivate()
        self.assertEqual(c.active, False)
        self.assertEqual(b.active, False)
        b.activate()
        self.assertEqual(c.active, False)
        self.assertEqual(b.active, True)
        b.activate(shallow=False)
        self.assertEqual(c.active, True)
        self.assertEqual(b.active, True)
        b.deactivate(shallow=False)
        self.assertEqual(c.active, False)
        self.assertEqual(b.active, False)

    def test_equality(self):
        v = variable()
        c = constraint(v == 1)
        self.assertTrue(c.body is not None)
        self.assertEqual(c.lb(), 1)
        self.assertEqual(c.ub(), 1)
        self.assertEqual(c.rhs(), 1)
        self.assertEqual(c.equality, True)

        c = constraint(1 == v)
        self.assertTrue(c.body is not None)
        self.assertEqual(c.lb(), 1)
        self.assertEqual(c.ub(), 1)
        self.assertEqual(c.rhs(), 1)
        self.assertEqual(c.equality, True)

        c = constraint(v - 1 == 0)
        self.assertTrue(c.body is not None)
        self.assertEqual(c.lb(), 0)
        self.assertEqual(c.ub(), 0)
        self.assertEqual(c.rhs(), 0)
        self.assertEqual(c.equality, True)

        c = constraint(0 == v - 1)
        self.assertTrue(c.body is not None)
        self.assertEqual(c.lb(), 0)
        self.assertEqual(c.ub(), 0)
        self.assertEqual(c.rhs(), 0)
        self.assertEqual(c.equality, True)

        c = constraint(rhs=1)
        self.assertIs(c.body, None)
        self.assertEqual(c.lb, 1)
        self.assertEqual(c.ub, 1)
        self.assertEqual(c.rhs, 1)
        self.assertEqual(c.equality, True)

        # can not set when equality is True
        with self.assertRaises(ValueError):
            c.lb = 2
        # can not set when equality is True
        with self.assertRaises(ValueError):
            c.ub = 2

        c.equality = False

        # can not get when equality is False
        with self.assertRaises(ValueError):
            c.rhs

        self.assertIs(c.body, None)
        self.assertEqual(c.lb, 1)
        self.assertEqual(c.ub, 1)
        self.assertEqual(c.equality, False)

        # can not set to True, must set rhs to a value
        with self.assertRaises(ValueError):
            c.equality = True

        c.rhs = 3
        self.assertIs(c.body, None)
        self.assertEqual(c.lb, 3)
        self.assertEqual(c.ub, 3)
        self.assertEqual(c.rhs, 3)
        self.assertEqual(c.equality, True)

        with self.assertRaises(TypeError):
            c.rhs = 'a'

        with self.assertRaises(ValueError):
            c.rhs = None

    def test_nondata_bounds(self):
        c = constraint()
        e = expression()

        eL = expression()
        eU = expression()
        with self.assertRaises(ValueError):
            c.expr = (eL, e, eU)
        e.expr = 1.0
        eL.expr = 1.0
        eU.expr = 1.0
        with self.assertRaises(ValueError):
            c.expr = (eL, e, eU)
        with self.assertRaises(TypeError):
            c.lb = eL
        with self.assertRaises(TypeError):
            c.ub = eU

        vL = variable()
        vU = variable()
        with self.assertRaises(ValueError):
            c.expr = (vL, e, vU)
        with self.assertRaises(TypeError):
            c.lb = vL
        with self.assertRaises(TypeError):
            c.ub = vU

        e.expr = 1.0
        vL.value = 1.0
        vU.value = 1.0
        with self.assertRaises(ValueError):
            c.expr = (vL, e, vU)
        with self.assertRaises(TypeError):
            c.lb = vL
        with self.assertRaises(TypeError):
            c.ub = vU
        with self.assertRaises(TypeError):
            c.rhs = vL

        # the fixed status of a variable
        # does not change this restriction
        vL.fixed = True
        vU.fixed = True
        with self.assertRaises(ValueError):
            c.expr = (vL, e, vU)
        with self.assertRaises(TypeError):
            c.lb = vL
        with self.assertRaises(TypeError):
            c.ub = vU
        with self.assertRaises(TypeError):
            c.rhs = vL

        vL.value = 1.0
        vU.value = 1.0
        with self.assertRaises(ValueError):
            c.expr = (vL, 0.0, vU)
        c.body = -2.0
        c.lb = 1.0
        c.ub = 1.0
        self.assertEqual(c.slack, -3.0)
        self.assertEqual(c.lslack, -3.0)
        self.assertEqual(c.uslack, 3.0)

        with self.assertRaises(TypeError):
            c.lb = 'a'
        with self.assertRaises(TypeError):
            c.ub = 'a'
        self.assertEqual(c.lb, 1.0)
        self.assertEqual(c.ub, 1.0)

        vL.value = 2
        vU.value = 1
        c.expr = (vL <= vU)
        self.assertEqual(c.lb, None)
        self.assertEqual(c.body(), 1)
        self.assertEqual(c.ub, 0)
        c.expr = (vU >= vL)
        self.assertEqual(c.lb, None)
        self.assertEqual(c.body(), 1)
        self.assertEqual(c.ub, 0)
        c.expr = (vU <= vL)
        self.assertEqual(c.lb, None)
        self.assertEqual(c.body(), -1)
        self.assertEqual(c.ub, 0)
        c.expr = (vL >= vU)
        self.assertEqual(c.lb, None)
        self.assertEqual(c.body(), -1)
        self.assertEqual(c.ub, 0)

    def test_fixed_variable_stays_in_body(self):
        c = constraint()
        x = variable(value=0.5)
        c.expr = (0, x, 1)
        self.assertEqual(c.lb, 0)
        self.assertEqual(c.body(), 0.5)
        self.assertEqual(c.ub, 1)
        x.value = 2
        self.assertEqual(c.lb, 0)
        self.assertEqual(c.body(), 2)
        self.assertEqual(c.ub, 1)

        # ensure the variable is not moved into the upper or
        # lower bound expression (this used to be a bug)
        x.fix(0.5)
        c.expr = (0, x, 1)
        self.assertEqual(c.lb, 0)
        self.assertEqual(c.body(), 0.5)
        self.assertEqual(c.ub, 1)
        x.value = 2
        self.assertEqual(c.lb, 0)
        self.assertEqual(c.body(), 2)
        self.assertEqual(c.ub, 1)

        x.free()
        x.value = 1
        c.expr = (0 == x)
        self.assertEqual(c.equality, True)
        self.assertEqual(c.lb, 0)
        self.assertEqual(c.body(), 1)
        self.assertEqual(c.ub, 0)
        c.expr = (x == 0)
        self.assertEqual(c.equality, True)
        self.assertEqual(c.lb, 0)
        self.assertEqual(c.body(), 1)
        self.assertEqual(c.ub, 0)

        # ensure the variable is not moved into the upper or
        # lower bound expression (this used to be a bug)
        x.fix()
        c.expr = (0 == x)
        self.assertEqual(c.equality, True)
        self.assertEqual(c.lb, 0)
        self.assertEqual(c.body(), 1)
        self.assertEqual(c.ub, 0)
        c.expr = (x == 0)
        self.assertEqual(c.equality, True)
        self.assertEqual(c.lb, 0)
        self.assertEqual(c.body(), 1)
        self.assertEqual(c.ub, 0)

        # ensure the variable is not moved into the upper or
        # lower bound expression (this used to be a bug)
        x.free()
        c.expr = (0 == x)
        x.fix()
        self.assertEqual(c.equality, True)
        self.assertEqual(c.lb, 0)
        self.assertEqual(c.body(), 1)
        self.assertEqual(c.ub, 0)
        x.free()
        c.expr = (x == 0)
        x.fix()
        self.assertEqual(c.equality, True)
        self.assertEqual(c.lb, 0)
        self.assertEqual(c.body(), 1)
        self.assertEqual(c.ub, 0)

    def test_data_bounds(self):
        c = constraint()
        e = expression(expr=1.0)

        pL = parameter()
        pU = parameter()
        c.expr = (pL, e, pU)
        self.assertIs(c.body, e)
        self.assertIs(c.lb, pL)
        self.assertIs(c.ub, pU)
        e.expr = None
        self.assertIs(c.body, e)
        self.assertIs(c.lb, pL)
        self.assertIs(c.ub, pU)
        c.expr = (pL, e, pU)
        self.assertIs(c.body, e)
        self.assertIs(c.lb, pL)
        self.assertIs(c.ub, pU)

        e.expr = 1.0
        eL = data_expression()
        eU = data_expression()
        c.expr = (eL, e, eU)
        self.assertIs(c.body, e)
        self.assertIs(c.lb, eL)
        self.assertIs(c.ub, eU)
        e.expr = None
        self.assertIs(c.body, e)
        self.assertIs(c.lb, eL)
        self.assertIs(c.ub, eU)
        c.expr = (eL, e, eU)
        self.assertIs(c.body, e)
        self.assertIs(c.lb, eL)
        self.assertIs(c.ub, eU)

    # make sure we can use a mutable param that
    # has not been given a value in the upper bound
    # of an inequality constraint
    def test_mutable_novalue_param_lower_bound(self):
        x = variable()
        p = parameter()
        p.value = None

        c = constraint(expr=0 <= x - p)
        self.assertEqual(c.equality, False)

        c = constraint(expr=p <= x)
        self.assertTrue(c.lb is p)
        self.assertEqual(c.equality, False)

        c = constraint(expr=p <= x + 1)
        self.assertEqual(c.equality, False)

        c = constraint(expr=p + 1 <= x)
        self.assertEqual(c.equality, False)

        c = constraint(expr=(p + 1)**2 <= x)
        self.assertEqual(c.equality, False)

        c = constraint(expr=(p, x, p + 1))
        self.assertEqual(c.equality, False)

        c = constraint(expr=x - p >= 0)
        self.assertEqual(c.equality, False)

        c = constraint(expr=x >= p)
        self.assertTrue(c.lb is p)
        self.assertEqual(c.equality, False)

        c = constraint(expr=x + 1 >= p)
        self.assertEqual(c.equality, False)

        c = constraint(expr=x >= p + 1)
        self.assertEqual(c.equality, False)

        c = constraint(expr=x >= (p + 1)**2)
        self.assertEqual(c.equality, False)

        c = constraint(expr=(p, x, None))
        self.assertTrue(c.lb is p)
        self.assertEqual(c.equality, False)

        c = constraint(expr=(p, x + 1, None))
        self.assertEqual(c.equality, False)

        c = constraint(expr=(p + 1, x, None))
        self.assertEqual(c.equality, False)

        c = constraint(expr=(p, x, 1))
        self.assertEqual(c.equality, False)

    # make sure we can use a mutable param that
    # has not been given a value in the lower bound
    # of an inequality constraint
    def test_mutable_novalue_param_upper_bound(self):
        x = variable()
        p = parameter()
        p.value = None

        c = constraint(expr=x - p <= 0)
        self.assertEqual(c.equality, False)

        c = constraint(expr=x <= p)
        self.assertTrue(c.ub is p)
        self.assertEqual(c.equality, False)

        c = constraint(expr=x + 1 <= p)
        self.assertEqual(c.equality, False)

        c = constraint(expr=x <= p + 1)
        self.assertEqual(c.equality, False)

        c = constraint(expr=x <= (p + 1)**2)
        self.assertEqual(c.equality, False)

        c = constraint(expr=(p + 1, x, p))
        self.assertEqual(c.equality, False)

        c = constraint(expr=0 >= x - p)
        self.assertEqual(c.equality, False)

        c = constraint(expr=p >= x)
        self.assertTrue(c.ub is p)
        self.assertEqual(c.equality, False)

        c = constraint(expr=p >= x + 1)
        self.assertEqual(c.equality, False)

        c = constraint(expr=p + 1 >= x)
        self.assertEqual(c.equality, False)

        c = constraint(expr=(p + 1)**2 >= x)
        self.assertEqual(c.equality, False)

        c = constraint(expr=(None, x, p))
        self.assertTrue(c.ub is p)
        self.assertEqual(c.equality, False)

        c = constraint(expr=(None, x + 1, p))
        self.assertEqual(c.equality, False)

        c = constraint(expr=(None, x, p + 1))
        self.assertEqual(c.equality, False)

        c = constraint(expr=(1, x, p))
        self.assertEqual(c.equality, False)

    # make sure we can use a mutable param that
    # has not been given a value in the rhs of
    # of an equality constraint
    def test_mutable_novalue_param_equality(self):
        x = variable()
        p = parameter()
        p.value = None

        c = constraint(expr=x - p == 0)
        self.assertEqual(c.equality, True)

        c = constraint(expr=x == p)
        self.assertTrue(c.ub is p)
        self.assertEqual(c.equality, True)

        c = constraint(expr=x + 1 == p)
        self.assertEqual(c.equality, True)

        c = constraint(expr=x + 1 == (p + 1)**2)
        self.assertEqual(c.equality, True)

        c = constraint(expr=x == p + 1)
        self.assertEqual(c.equality, True)

        c = constraint(expr=(x, p))
        self.assertTrue(c.ub is p)
        self.assertTrue(c.lb is p)
        self.assertTrue(c.rhs is p)
        self.assertIs(c.body, x)
        self.assertEqual(c.equality, True)

        c = constraint(expr=(p, x))
        self.assertTrue(c.ub is p)
        self.assertTrue(c.lb is p)
        self.assertTrue(c.rhs is p)
        self.assertIs(c.body, x)
        self.assertEqual(c.equality, True)

        c = constraint(expr=logical_expr.EqualityExpression((p, x)))
        self.assertTrue(c.ub is p)
        self.assertTrue(c.lb is p)
        self.assertTrue(c.rhs is p)
        self.assertIs(c.body, x)
        self.assertEqual(c.equality, True)

        c = constraint(expr=logical_expr.EqualityExpression((x, p)))
        self.assertTrue(c.ub is p)
        self.assertTrue(c.lb is p)
        self.assertTrue(c.rhs is p)
        self.assertIs(c.body, x)
        self.assertEqual(c.equality, True)

    def test_tuple_construct_equality(self):
        x = variable()
        c = constraint((0.0, x))
        self.assertEqual(c.equality, True)
        self.assertEqual(c.lb, 0)
        self.assertEqual(type(c.lb), float)
        self.assertIs(c.body, x)
        self.assertEqual(c.ub, 0)
        self.assertEqual(type(c.ub), float)

        c = constraint((x, 0))
        self.assertEqual(c.equality, True)
        self.assertEqual(c.lb, 0)
        self.assertEqual(type(c.lb), int)
        self.assertIs(c.body, x)
        self.assertEqual(c.ub, 0)
        self.assertEqual(type(c.ub), int)

    def test_tuple_construct_inf_equality(self):
        x = variable()
        c = constraint((x, float('inf')))
        self.assertEqual(c.equality, True)
        self.assertEqual(c.lb, float('inf'))
        self.assertEqual(type(c.lb), float)
        self.assertEqual(c.ub, float('inf'))
        self.assertEqual(type(c.ub), float)
        self.assertEqual(c.rhs, float('inf'))
        self.assertEqual(type(c.rhs), float)
        self.assertIs(c.body, x)
        c = constraint((float('inf'), x))
        self.assertEqual(c.equality, True)
        self.assertEqual(c.lb, float('inf'))
        self.assertEqual(type(c.lb), float)
        self.assertEqual(c.ub, float('inf'))
        self.assertEqual(type(c.ub), float)
        self.assertEqual(c.rhs, float('inf'))
        self.assertEqual(type(c.rhs), float)
        self.assertIs(c.body, x)

    def test_tuple_construct_1sided_inequality(self):
        y = variable()
        c = constraint((None, y, 1))
        self.assertEqual(c.equality, False)
        self.assertIs(c.lb, None)
        self.assertIs(c.body, y)
        self.assertEqual(c.ub, 1)

        c = constraint((0, y, None))
        self.assertEqual(c.equality, False)
        self.assertEqual(c.lb, 0)
        self.assertIs   (c.body, y)
        self.assertIs(c.ub, None)

    def test_tuple_construct_1sided_inf_inequality(self):
        y = variable()
        c = constraint((float('-inf'), y, 1))
        self.assertEqual(c.equality, False)
        self.assertEqual(c.lb, float('-inf'))
        self.assertEqual(type(c.lb), float)
        self.assertIs(c.body, y)
        self.assertEqual(c.ub, 1)
        self.assertEqual(type(c.ub), int)

        c = constraint((0, y, float('inf')))
        self.assertEqual(c.equality, False)
        self.assertEqual(c.lb, 0)
        self.assertEqual(type(c.lb), int)
        self.assertIs(c.body, y)
        self.assertEqual(c.ub, float('inf'))
        self.assertEqual(type(c.ub), float)

    def test_tuple_construct_unbounded_inequality(self):
        y = variable()
        c = constraint((None, y, None))
        self.assertEqual(c.equality, False)
        self.assertIs(c.lb, None)
        self.assertIs(c.body, y)
        self.assertIs(c.ub, None)

        c = constraint((float('-inf'), y, float('inf')))
        self.assertEqual(c.equality, False)
        self.assertEqual(c.lb, float('-inf'))
        self.assertEqual(type(c.lb), float)
        self.assertIs(c.body, y)
        self.assertEqual(c.ub, float('inf'))
        self.assertEqual(type(c.ub), float)

    def test_tuple_construct_invalid_1sided_inequality(self):
        x = variable()
        y = variable()
        z = variable()
        with self.assertRaises(ValueError):
            constraint((x, y, None))

        with self.assertRaises(ValueError):
            constraint((None, y, z))

    def test_tuple_construct_2sided_inequality(self):
        y = variable()
        c = constraint((0, y, 1))
        self.assertEqual(c.equality, False)
        self.assertEqual(c.lb, 0)
        self.assertIs(c.body, y)
        self.assertEqual(c.ub, 1)

    def test_construct_invalid_2sided_inequality(self):
        x = variable()
        y = variable()
        z = variable()
        with self.assertRaises(ValueError):
            constraint((x, y, 1))

        with self.assertRaises(ValueError):
            constraint((0, y, z))

    def test_tuple_construct_invalid_2sided_inequality(self):
        x = variable()
        y = variable()
        z = variable()
        with self.assertRaises(ValueError):
            constraint(logical_expr.RangedExpression((x, y, 1), (False, False)))

        with self.assertRaises(ValueError):
            constraint(logical_expr.RangedExpression((0, y, z), (False, False)))

    def test_expr_construct_equality(self):
        x = variable(value=1)
        y = variable(value=1)
        c = constraint(0.0 == x)
        self.assertEqual(c.equality, True)
        self.assertEqual(c.lb(), 0)
        self.assertIs(c.body, x)
        self.assertEqual(c.ub(), 0)

        c = constraint(x == 0.0)
        self.assertEqual(c.equality, True)
        self.assertEqual(c.lb(), 0)
        self.assertIs(c.body, x)
        self.assertEqual(c.ub(), 0)

        c = constraint(x == y)
        self.assertEqual(c.equality, True)
        self.assertEqual(c.lb(), 0)
        self.assertTrue(c.body is not None)
        self.assertEqual(c(), 0)
        self.assertEqual(c.body(), 0)
        self.assertEqual(c.ub(), 0)

        c = constraint()
        c.expr = (x == float('inf'))
        self.assertEqual(c.equality, True)
        self.assertEqual(c.lb, float('inf'))
        self.assertEqual(c.ub, float('inf'))
        self.assertEqual(c.rhs, float('inf'))
        self.assertIs(c.body, x)
        c.expr = (float('inf') == x)
        self.assertEqual(c.equality, True)
        self.assertEqual(c.lb, float('inf'))
        self.assertEqual(c.ub, float('inf'))
        self.assertEqual(c.rhs, float('inf'))
        self.assertIs(c.body, x)

    def test_strict_inequality_failure(self):
        x = variable()
        y = variable()
        c = constraint()
        with self.assertRaises(ValueError):
            c.expr = (x < 0)
        with self.assertRaises(ValueError):
            c.expr = logical_expr.inequality(body=x, upper=0, strict=True)
        c.expr = (x <= 0)
        c.expr = logical_expr.inequality(body=x, upper=0, strict=False)
        with self.assertRaises(ValueError):
            c.expr = (x > 0)
        with self.assertRaises(ValueError):
            c.expr = logical_expr.inequality(body=x, lower=0, strict=True)
        c.expr = (x >= 0)
        c.expr = logical_expr.inequality(body=x, lower=0, strict=False)
        with self.assertRaises(ValueError):
            c.expr = (x < y)
        with self.assertRaises(ValueError):
            c.expr = logical_expr.inequality(body=x, upper=y, strict=True)
        c.expr = (x <= y)
        c.expr = logical_expr.inequality(body=x, upper=y, strict=False)
        with self.assertRaises(ValueError):
            c.expr = (x > y)
        with self.assertRaises(ValueError):
            c.expr = logical_expr.inequality(body=x, lower=y, strict=True)
        c.expr = (x >= y)
        c.expr = logical_expr.inequality(body=x, lower=y, strict=False)
        with self.assertRaises(ValueError):
            c.expr = logical_expr.RangedExpression((0, x, 1), (True, True))
        with self.assertRaises(ValueError):
            c.expr = logical_expr.RangedExpression((0, x, 1), (False, True))
        with self.assertRaises(ValueError):
            c.expr = logical_expr.RangedExpression((0, x, 1), (True, False))
        c.expr = logical_expr.RangedExpression((0, x, 1), (False, False))

    def test_expr_construct_inf_equality(self):
        x = variable()
        c = constraint(x == float('inf'))
        self.assertEqual(c.equality, True)
        self.assertEqual(c.lb, float('inf'))
        self.assertEqual(c.ub, float('inf'))
        self.assertEqual(c.rhs, float('inf'))
        self.assertIs(c.body, x)
        c = constraint(float('inf') == x)
        self.assertEqual(c.equality, True)
        self.assertEqual(c.lb, float('inf'))
        self.assertEqual(c.ub, float('inf'))
        self.assertEqual(c.rhs, float('inf'))
        self.assertIs(c.body, x)

    def test_expr_construct_1sided_inequality(self):
        y = variable()
        c = constraint(y <= 1)
        self.assertEqual(c.equality, False)
        self.assertIs(c.lb, None)
        self.assertIs(c.body, y)
        self.assertEqual(c.ub(), 1)

        c = constraint(0 <= y)
        self.assertEqual(c.equality, False)
        self.assertEqual(c.lb(), 0)
        self.assertIs(c.body, y)
        self.assertIs(c.ub, None)

        c = constraint(y >= 1)
        self.assertEqual(c.equality, False)
        self.assertEqual(c.lb(), 1)
        self.assertIs(c.body, y)
        self.assertIs(c.ub, None)

        c = constraint(0 >= y)
        self.assertEqual(c.equality, False)
        self.assertIs(c.lb, None)
        self.assertIs(c.body, y)
        self.assertEqual(c.ub(), 0)

    def test_expr_construct_unbounded_inequality(self):
        y = variable()
        c = constraint(y <= float('inf'))
        self.assertEqual(c.equality, False)
        self.assertIs(c.lb, None)
        self.assertIs(c.body, y)
        self.assertEqual(c.ub, float('inf'))

        c = constraint(float('-inf') <= y)
        self.assertEqual(c.equality, False)
        self.assertEqual(c.lb, float('-inf'))
        self.assertIs(c.body, y)
        self.assertIs(c.ub, None)

        c = constraint(y >= float('-inf'))
        self.assertEqual(c.equality, False)
        self.assertEqual(c.lb, float('-inf'))
        self.assertIs(c.body, y)
        self.assertIs(c.ub, None)

        c = constraint(float('inf') >= y)
        self.assertEqual(c.equality, False)
        self.assertIs(c.lb, None)
        self.assertIs(c.body, y)
        self.assertEqual(c.ub, float('inf'))

    def test_expr_construct_unbounded_inequality(self):
        y = variable()
        c = constraint(y <= float('-inf'))
        self.assertEqual(c.equality, False)
        self.assertIs(c.lb, None)
        self.assertEqual(c.ub, float('-inf'))
        self.assertIs(c.body, y)
        c = constraint(float('inf') <= y)
        self.assertEqual(c.equality, False)
        self.assertEqual(c.lb, float('inf'))
        self.assertIs(c.ub, None)
        self.assertIs(c.body, y)
        c = constraint(y >= float('inf'))
        self.assertEqual(c.equality, False)
        self.assertEqual(c.lb, float('inf'))
        self.assertIs(c.ub, None)
        self.assertIs(c.body, y)
        c = constraint(float('-inf') >= y)
        self.assertEqual(c.equality, False)
        self.assertIs(c.lb, None)
        self.assertEqual(c.ub, float('-inf'))
        self.assertIs(c.body, y)

    def test_expr_invalid_double_sided_inequality(self):
        x = variable()
        y = variable()
        c = constraint()
        c.expr = (0, x - y, 1)
        self.assertEqual(c.lb, 0)
        self.assertEqual(c.ub, 1)
        self.assertEqual(c.equality, False)
        with self.assertRaises(ValueError):
            c.expr = (x, x - y, 1)
        self.assertEqual(c.lb, 0)
        self.assertEqual(c.ub, 1)
        self.assertEqual(c.equality, False)
        with self.assertRaises(ValueError):
            c.expr = (0, x - y, y)
        self.assertEqual(c.lb, 0)
        self.assertEqual(c.ub, 1)
        self.assertEqual(c.equality, False)
        with self.assertRaises(ValueError):
            c.expr = (1, x - y, x)
        self.assertEqual(c.lb, 0)
        self.assertEqual(c.ub, 1)
        self.assertEqual(c.equality, False)
        with self.assertRaises(ValueError):
            c.expr = (y, x-y, 0)

    def test_equality_infinite(self):
        c = constraint()
        v = variable()
        c.expr = (v == 1)
        self.assertEqual(c.equality, True)
        self.assertEqual(c.lb, 1)
        self.assertEqual(c.ub, 1)
        self.assertEqual(c.rhs, 1)
        self.assertIs(c.body, v)
        c.expr = (v == float('inf'))
        self.assertEqual(c.equality, True)
        self.assertEqual(c.lb, float('inf'))
        self.assertEqual(c.ub, float('inf'))
        self.assertEqual(c.rhs, float('inf'))
        self.assertIs(c.body, v)
        c.expr = (v, float('inf'))
        self.assertEqual(c.equality, True)
        self.assertEqual(c.lb, float('inf'))
        self.assertEqual(c.ub, float('inf'))
        self.assertEqual(c.rhs, float('inf'))
        self.assertIs(c.body, v)
        c.expr = (float('inf') == v)
        self.assertEqual(c.equality, True)
        self.assertEqual(c.lb, float('inf'))
        self.assertEqual(c.ub, float('inf'))
        self.assertEqual(c.rhs, float('inf'))
        self.assertIs(c.body, v)
        c.expr = (float('inf'), v)
        self.assertEqual(c.equality, True)
        self.assertEqual(c.lb, float('inf'))
        self.assertEqual(c.ub, float('inf'))
        self.assertEqual(c.rhs, float('inf'))
        self.assertIs(c.body, v)
        c.expr = (v == float('-inf'))
        self.assertEqual(c.equality, True)
        self.assertEqual(c.lb, float('-inf'))
        self.assertEqual(c.ub, float('-inf'))
        self.assertEqual(c.rhs, float('-inf'))
        self.assertIs(c.body, v)
        c.expr = (v, float('-inf'))
        self.assertEqual(c.equality, True)
        self.assertEqual(c.lb, float('-inf'))
        self.assertEqual(c.ub, float('-inf'))
        self.assertEqual(c.rhs, float('-inf'))
        self.assertIs(c.body, v)
        c.expr = (float('-inf') == v)
        self.assertEqual(c.equality, True)
        self.assertEqual(c.lb, float('-inf'))
        self.assertEqual(c.ub, float('-inf'))
        self.assertEqual(c.rhs, float('-inf'))
        self.assertIs(c.body, v)
        c.expr = (float('-inf'), v)
        self.assertEqual(c.equality, True)
        self.assertEqual(c.lb, float('-inf'))
        self.assertEqual(c.ub, float('-inf'))
        self.assertEqual(c.rhs, float('-inf'))
        self.assertIs(c.body, v)

    def test_equality_nonnumeric(self):
        c = constraint()
        v = variable()
        c.expr = (v == 1)
        with self.assertRaises(TypeError):
            c.expr = (v, 'x')
        with self.assertRaises(TypeError):
            c.expr = ('x', v)

    def test_slack_methods(self):
        x = variable(value=2)
        L = 1
        U = 5

        # equality
        cE = constraint(rhs=L, body=x)
        x.value = 4
        self.assertEqual(cE.body(), 4)
        self.assertEqual(cE.slack, -3)
        self.assertEqual(cE.lslack, 3)
        self.assertEqual(cE.uslack, -3)
        x.value = 6
        self.assertEqual(cE.body(), 6)
        self.assertEqual(cE.slack, -5)
        self.assertEqual(cE.lslack, 5)
        self.assertEqual(cE.uslack, -5)
        x.value = 0
        self.assertEqual(cE.body(), 0)
        self.assertEqual(cE.slack, -1)
        self.assertEqual(cE.lslack, -1)
        self.assertEqual(cE.uslack, 1)
        x.value = None
        with self.assertRaises(ValueError):
            cE.body()
        self.assertEqual(cE.body(exception=False), None)
        self.assertEqual(cE.slack, None)
        self.assertEqual(cE.lslack, None)
        self.assertEqual(cE.uslack, None)

        # equality
        cE = constraint(rhs=U, body=x)
        x.value = 4
        self.assertEqual(cE.body(), 4)
        self.assertEqual(cE.slack, -1)
        self.assertEqual(cE.lslack, -1)
        self.assertEqual(cE.uslack, 1)
        x.value = 6
        self.assertEqual(cE.body(), 6)
        self.assertEqual(cE.slack, -1)
        self.assertEqual(cE.lslack, 1)
        self.assertEqual(cE.uslack, -1)
        x.value = 0
        self.assertEqual(cE.body(), 0)
        self.assertEqual(cE.slack, -5)
        self.assertEqual(cE.lslack, -5)
        self.assertEqual(cE.uslack, 5)
        x.value = None
        with self.assertRaises(ValueError):
            cE.body()
        self.assertEqual(cE.body(exception=False), None)
        self.assertEqual(cE.slack, None)
        self.assertEqual(cE.lslack, None)
        self.assertEqual(cE.uslack, None)

        # lower finite
        cL = constraint(lb=L, body=x)
        x.value = 4
        self.assertEqual(cL.body(), 4)
        self.assertEqual(cL.slack, 3)
        self.assertEqual(cL.lslack, 3)
        self.assertEqual(cL.uslack, float('inf'))
        x.value = 6
        self.assertEqual(cL.body(), 6)
        self.assertEqual(cL.slack, 5)
        self.assertEqual(cL.lslack, 5)
        self.assertEqual(cL.uslack, float('inf'))
        x.value = 0
        self.assertEqual(cL.body(), 0)
        self.assertEqual(cL.slack, -1)
        self.assertEqual(cL.lslack, -1)
        self.assertEqual(cL.uslack, float('inf'))
        x.value = None
        with self.assertRaises(ValueError):
            cL.body()
        self.assertEqual(cL.body(exception=False), None)
        self.assertEqual(cL.slack, None)
        self.assertEqual(cL.lslack, None)
        self.assertEqual(cL.uslack, None)

        # lower unbounded
        cL = constraint(lb=float('-inf'), body=x)
        x.value = 4
        self.assertEqual(cL.body(), 4)
        self.assertEqual(cL.slack, float('inf'))
        self.assertEqual(cL.lslack, float('inf'))
        self.assertEqual(cL.uslack, float('inf'))
        x.value = 6
        self.assertEqual(cL.body(), 6)
        self.assertEqual(cL.slack, float('inf'))
        self.assertEqual(cL.lslack, float('inf'))
        self.assertEqual(cL.uslack, float('inf'))
        x.value = 0
        self.assertEqual(cL.body(), 0)
        self.assertEqual(cL.slack, float('inf'))
        self.assertEqual(cL.lslack, float('inf'))
        self.assertEqual(cL.uslack, float('inf'))
        x.value = None
        with self.assertRaises(ValueError):
            cL.body()
        self.assertEqual(cL.body(exception=False), None)
        self.assertEqual(cL.slack, None)
        self.assertEqual(cL.lslack, None)
        self.assertEqual(cL.uslack, None)

        # upper finite
        cU = constraint(body=x, ub=U)
        x.value = 4
        self.assertEqual(cU.body(), 4)
        self.assertEqual(cU.slack, 1)
        self.assertEqual(cU.lslack, float('inf'))
        self.assertEqual(cU.uslack, 1)
        x.value = 6
        self.assertEqual(cU.body(), 6)
        self.assertEqual(cU.slack, -1)
        self.assertEqual(cU.lslack, float('inf'))
        self.assertEqual(cU.uslack, -1)
        x.value = 0
        self.assertEqual(cU.body(), 0)
        self.assertEqual(cU.slack, 5)
        self.assertEqual(cU.lslack, float('inf'))
        self.assertEqual(cU.uslack, 5)
        x.value = None
        with self.assertRaises(ValueError):
            cU.body()
        self.assertEqual(cU.body(exception=False), None)
        self.assertEqual(cU.slack, None)
        self.assertEqual(cU.lslack, None)
        self.assertEqual(cU.uslack, None)

        # upper unbounded
        cU = constraint(body=x, ub=float('inf'))
        x.value = 4
        self.assertEqual(cU.body(), 4)
        self.assertEqual(cU.slack, float('inf'))
        self.assertEqual(cU.lslack, float('inf'))
        self.assertEqual(cU.uslack, float('inf'))
        x.value = 6
        self.assertEqual(cU.body(), 6)
        self.assertEqual(cU.slack, float('inf'))
        self.assertEqual(cU.lslack, float('inf'))
        self.assertEqual(cU.uslack, float('inf'))
        x.value = 0
        self.assertEqual(cU.body(), 0)
        self.assertEqual(cU.slack, float('inf'))
        self.assertEqual(cU.lslack, float('inf'))
        self.assertEqual(cU.uslack, float('inf'))
        x.value = None
        with self.assertRaises(ValueError):
            cU.body()
        self.assertEqual(cU.body(exception=False), None)
        self.assertEqual(cU.slack, None)
        self.assertEqual(cU.lslack, None)
        self.assertEqual(cU.uslack, None)

        # range finite
        cR = constraint(lb=L, body=x, ub=U)
        x.value = 4
        self.assertEqual(cR.body(), 4)
        self.assertEqual(cR.slack, 1)
        self.assertEqual(cR.lslack, 3)
        self.assertEqual(cR.uslack, 1)
        x.value = 6
        self.assertEqual(cR.body(), 6)
        self.assertEqual(cR.slack, -1)
        self.assertEqual(cR.lslack, 5)
        self.assertEqual(cR.uslack, -1)
        x.value = 0
        self.assertEqual(cR.body(), 0)
        self.assertEqual(cR.slack, -1)
        self.assertEqual(cR.lslack, -1)
        self.assertEqual(cR.uslack, 5)
        x.value = None
        with self.assertRaises(ValueError):
            cR.body()
        self.assertEqual(cR.body(exception=False), None)
        self.assertEqual(cR.slack, None)
        self.assertEqual(cR.lslack, None)
        self.assertEqual(cR.uslack, None)

        # range unbounded (None)
        cR = constraint(body=x)
        x.value = 4
        self.assertEqual(cR.body(), 4)
        self.assertEqual(cR.slack, float('inf'))
        self.assertEqual(cR.lslack, float('inf'))
        self.assertEqual(cR.uslack, float('inf'))
        x.value = 6
        self.assertEqual(cR.body(), 6)
        self.assertEqual(cR.slack, float('inf'))
        self.assertEqual(cR.lslack, float('inf'))
        self.assertEqual(cR.uslack, float('inf'))
        x.value = 0
        self.assertEqual(cR.body(), 0)
        self.assertEqual(cR.slack, float('inf'))
        self.assertEqual(cR.lslack, float('inf'))
        self.assertEqual(cR.uslack, float('inf'))
        x.value = None
        with self.assertRaises(ValueError):
            cR.body()
        self.assertEqual(cR.body(exception=False), None)
        self.assertEqual(cR.slack, None)
        self.assertEqual(cR.lslack, None)
        self.assertEqual(cR.uslack, None)

        # range unbounded
        cR = constraint(body=x, lb=float('-inf'), ub=float('inf'))
        x.value = 4
        self.assertEqual(cR.body(), 4)
        self.assertEqual(cR.slack, float('inf'))
        self.assertEqual(cR.lslack, float('inf'))
        self.assertEqual(cR.uslack, float('inf'))
        x.value = 6
        self.assertEqual(cR.body(), 6)
        self.assertEqual(cR.slack, float('inf'))
        self.assertEqual(cR.lslack, float('inf'))
        self.assertEqual(cR.uslack, float('inf'))
        x.value = 0
        self.assertEqual(cR.body(), 0)
        self.assertEqual(cR.slack, float('inf'))
        self.assertEqual(cR.lslack, float('inf'))
        self.assertEqual(cR.uslack, float('inf'))
        x.value = None
        with self.assertRaises(ValueError):
            cR.body()
        self.assertEqual(cR.body(exception=False), None)
        self.assertEqual(cR.slack, None)
        self.assertEqual(cR.lslack, None)
        self.assertEqual(cR.uslack, None)

        # range finite (parameter)
        cR = constraint(body=x,
                        lb=parameter(L),
                        ub=parameter(U))
        x.value = 4
        self.assertEqual(cR.body(), 4)
        self.assertEqual(cR.slack, 1)
        self.assertEqual(cR.lslack, 3)
        self.assertEqual(cR.uslack, 1)
        x.value = 6
        self.assertEqual(cR.body(), 6)
        self.assertEqual(cR.slack, -1)
        self.assertEqual(cR.lslack, 5)
        self.assertEqual(cR.uslack, -1)
        x.value = 0
        self.assertEqual(cR.body(), 0)
        self.assertEqual(cR.slack, -1)
        self.assertEqual(cR.lslack, -1)
        self.assertEqual(cR.uslack, 5)
        x.value = None
        with self.assertRaises(ValueError):
            cR.body()
        self.assertEqual(cR.body(exception=False), None)
        self.assertEqual(cR.slack, None)
        self.assertEqual(cR.lslack, None)
        self.assertEqual(cR.uslack, None)

        # range unbounded (parameter)
        cR = constraint(body=x,
                        lb=parameter(float('-inf')),
                        ub=parameter(float('inf')))
        x.value = 4
        self.assertEqual(cR.body(), 4)
        self.assertEqual(cR.slack, float('inf'))
        self.assertEqual(cR.lslack, float('inf'))
        self.assertEqual(cR.uslack, float('inf'))
        x.value = 6
        self.assertEqual(cR.body(), 6)
        self.assertEqual(cR.slack, float('inf'))
        self.assertEqual(cR.lslack, float('inf'))
        self.assertEqual(cR.uslack, float('inf'))
        x.value = 0
        self.assertEqual(cR.body(), 0)
        self.assertEqual(cR.slack, float('inf'))
        self.assertEqual(cR.lslack, float('inf'))
        self.assertEqual(cR.uslack, float('inf'))
        x.value = None
        with self.assertRaises(ValueError):
            cR.body()
        self.assertEqual(cR.body(exception=False), None)
        self.assertEqual(cR.slack, None)
        self.assertEqual(cR.lslack, None)
        self.assertEqual(cR.uslack, None)

    def test_expr(self):

        x = variable(value=1.0)
        c = constraint()
        c.expr = (0, x, 2)
        self.assertEqual(c(), 1)
        self.assertEqual(c.body(), 1)
        self.assertEqual(c.lb, 0)
        self.assertEqual(c.ub, 2)
        self.assertEqual(c.equality, False)

        c.expr = (-2, x, 0)
        self.assertEqual(c(), 1)
        self.assertEqual(c.body(), 1)
        self.assertEqual(c.lb, -2)
        self.assertEqual(c.ub, 0)
        self.assertEqual(c.equality, False)

    def test_expr_getter(self):
        c = constraint()
        self.assertIs(c.expr, None)

        v = variable()

        c.expr = 0 <= v
        self.assertIsNot(c.expr, None)
        self.assertEqual(c.lb(), 0)
        self.assertIs(c.body, v)
        self.assertIs(c.ub, None)
        self.assertEqual(c.equality, False)

        c.expr = v <= 1
        self.assertIsNot(c.expr, None)
        self.assertIs(c.lb, None)
        self.assertIs(c.body, v)
        self.assertEqual(c.ub(), 1)
        self.assertEqual(c.equality, False)

        c.expr = (0, v, 1)
        self.assertIsNot(c.expr, None)
        self.assertEqual(c.lb, 0)
        self.assertIs(c.body, v)
        self.assertEqual(c.ub, 1)
        self.assertEqual(c.equality, False)

        c.expr = v == 1
        self.assertIsNot(c.expr, None)
        self.assertEqual(c.lb(), 1)
        self.assertIs(c.body, v)
        self.assertEqual(c.ub(), 1)
        self.assertEqual(c.equality, True)

        c.expr = None
        self.assertIs(c.expr, None)
        self.assertIs(c.lb, None)
        self.assertIs(c.body, None)
        self.assertIs(c.ub, None)
        self.assertEqual(c.equality, False)

    def test_expr_wrong_type(self):
        c = constraint()
        with self.assertRaises(ValueError):
            c.expr = (2)
        with self.assertRaises(ValueError):
            c.expr = (True)

<<<<<<< HEAD
=======
    @unittest.skipIf(not logical_expr._using_chained_inequality, "Chained inequalities are not supported.")
    def test_chainedInequalityError(self):
        x = variable()
        c = constraint()
        a = x <= 0
        if x <= 0:
            pass
        def f():
            c.expr = a
        self.assertRaisesRegex(
            TypeError, "Relational expression used in an unexpected "
            "Boolean context.", f)

>>>>>>> 344bcb3f
    def test_tuple_constraint_create(self):
        x = variable()
        y = variable()
        z = variable()
        c = constraint((0.0,x))
        with self.assertRaises(ValueError):
            constraint((y,x,z))
        with self.assertRaises(ValueError):
            constraint((0,x,z))
        with self.assertRaises(ValueError):
            constraint((y,x,0))
        with self.assertRaises(ValueError):
            constraint((x,0,0,0))

        c = constraint((x, y))
        self.assertEqual(c.upper, 0)
        self.assertEqual(c.lower, 0)
        self.assertTrue(c.body is not None)

    def test_expression_constructor_coverage(self):
        x = variable()
        y = variable()
        z = variable()
        L = parameter(value=0)
        U = parameter(value=1)

        expr = U >= x
        expr = expr >= L
        c = constraint(expr)

        expr = x <= z
        expr = expr >= y
        with self.assertRaises(ValueError):
            constraint(expr)

        expr = x >= z
        expr = y >= expr
        with self.assertRaises(ValueError):
            constraint(expr)

        expr = y <= x
        expr = y >= expr
        with self.assertRaises(ValueError):
            constraint(expr)

        L.value = 0
        c = constraint(x >= L)

        U.value = 0
        c = constraint(U >= x)

        L.value = 0
        U.value = 1
        expr = U <= x
        expr = expr <= L
        c = constraint(expr)

        expr = x >= z
        expr = expr <= y
        with self.assertRaises(ValueError):
            constraint(expr)

        expr = x <= z
        expr = y <= expr
        with self.assertRaises(ValueError):
            constraint(expr)

        expr = y >= x
        expr = y <= expr
        with self.assertRaises(ValueError):
            constraint(expr)

        L.value = 0
        expr = x <= L
        c = constraint(expr)

        U.value = 0
        expr = U <= x
        c = constraint(expr)


        x = variable()
        with self.assertRaises(ValueError):
            constraint(x+x)

class Test_linear_constraint(unittest.TestCase):

    def test_pprint(self):
        # Not really testing what the output is, just that
        # an error does not occur. The pprint functionality
        # is still in the early stages.
        v = variable()
        c = linear_constraint(lb=1, terms=[(v,1)], ub=1)
        pprint(c)
        b = block()
        b.c = c
        pprint(c)
        pprint(b)
        m = block()
        m.b = b
        pprint(c)
        pprint(b)
        pprint(m)

    def test_ctype(self):
        c = linear_constraint([],[])
        self.assertIs(c.ctype, IConstraint)
        self.assertIs(type(c), linear_constraint)
        self.assertIs(type(c)._ctype, IConstraint)

    def test_pickle(self):
        c = linear_constraint([],[])
        self.assertIs(c.lb, None)
        self.assertEqual(c.body, 0)
        self.assertIs(c.ub, None)
        self.assertEqual(c.parent, None)
        cup = pickle.loads(
            pickle.dumps(c))
        self.assertEqual(cup.lb, None)
        self.assertEqual(cup.body, 0)
        self.assertEqual(cup.ub, None)
        self.assertEqual(cup.parent, None)
        b = block()
        b.c = c
        self.assertIs(c.parent, b)
        bup = pickle.loads(
            pickle.dumps(b))
        cup = bup.c
        self.assertEqual(cup.lb, None)
        self.assertEqual(cup.body, 0)
        self.assertEqual(cup.ub, None)
        self.assertIs(cup.parent, bup)

    def test_init(self):
        c = linear_constraint([],[])
        self.assertTrue(c.parent is None)
        self.assertEqual(c.ctype, IConstraint)
        self.assertEqual(c.body, 0)
        self.assertIs(c.lb, None)
        self.assertIs(c.ub, None)
        self.assertEqual(c.equality, False)
        self.assertEqual(c(), 0)
        self.assertEqual(c.slack, float('inf'))
        self.assertEqual(c.lslack, float('inf'))
        self.assertEqual(c.uslack, float('inf'))

    def test_init_nonexpr(self):
        v = variable(value=3)

        c = linear_constraint()
        self.assertEqual(len(list(c.terms)), 0)
        self.assertEqual(c.lb, None)
        self.assertEqual(c.body, 0)
        self.assertEqual(c.ub, None)

        c = linear_constraint([v],[1],lb=0,ub=1)
        self.assertEqual(len(list(c.terms)), 1)
        self.assertEqual(c.lb, 0)
        self.assertEqual(c.body(), 3)
        self.assertEqual(c(), 3)
        self.assertEqual(c.ub, 1)
        # can't use both terms and variables
        with self.assertRaises(ValueError):
            linear_constraint(terms=(),variables=())
        # can't use both terms and coefficients
        with self.assertRaises(ValueError):
            linear_constraint(terms=(),coefficients=())
        # can't use both all three
        with self.assertRaises(ValueError):
            linear_constraint(terms=(),variables=(),coefficients=())
        # can't use only variables
        with self.assertRaises(ValueError):
            linear_constraint(variables=[v])
        # can't use only coefficients
        with self.assertRaises(ValueError):
            linear_constraint(coefficients=[1])
        # can't use both lb and rhs
        with self.assertRaises(ValueError):
            linear_constraint([v],[1],lb=0,rhs=0)
        # can't use both ub and rhs
        with self.assertRaises(ValueError):
            linear_constraint([v],[1],ub=0,rhs=0)

        c = linear_constraint([v],[1],rhs=1)
        self.assertEqual(c.lb, 1)
        self.assertEqual(c.ub, 1)
        self.assertEqual(c.rhs, 1)
        self.assertEqual(c.body(), 3)
        self.assertEqual(c(), 3)

        c = linear_constraint([],[],rhs=1)
        c.terms = ((v, 1),)
        self.assertEqual(c.lb, 1)
        self.assertEqual(c.ub, 1)
        self.assertEqual(c.rhs, 1)
        self.assertEqual(c.body(), 3)
        self.assertEqual(c(), 3)

    def test_init_terms(self):
        v = variable(value=3)
        c = linear_constraint([],[],rhs=1)
        c.terms = ((v, 2),)
        self.assertEqual(c.lb, 1)
        self.assertEqual(c.ub, 1)
        self.assertEqual(c.rhs, 1)
        self.assertEqual(c.body(), 6)
        self.assertEqual(c(), 6)

        c = linear_constraint(terms=[(v,2)],rhs=1)
        self.assertEqual(c.lb, 1)
        self.assertEqual(c.ub, 1)
        self.assertEqual(c.rhs, 1)
        self.assertEqual(c.body(), 6)
        self.assertEqual(c(), 6)

        terms = [(v,2)]
        c = linear_constraint(terms=iter(terms),rhs=1)
        self.assertEqual(c.lb, 1)
        self.assertEqual(c.ub, 1)
        self.assertEqual(c.rhs, 1)
        self.assertEqual(c.body(), 6)
        self.assertEqual(c(), 6)

        c.terms = ()
        self.assertEqual(c.lb, 1)
        self.assertEqual(c.ub, 1)
        self.assertEqual(c.rhs, 1)
        self.assertEqual(c.body, 0)
        self.assertEqual(c(), 0)
        self.assertEqual(tuple(c.terms), ())

    def test_type(self):
        c = linear_constraint([],[])
        self.assertTrue(isinstance(c, ICategorizedObject))
        self.assertTrue(isinstance(c, IConstraint))

    def test_active(self):
        c = linear_constraint([],[])
        self.assertEqual(c.active, True)
        c.deactivate()
        self.assertEqual(c.active, False)
        c.activate()
        self.assertEqual(c.active, True)

        b = block()
        self.assertEqual(b.active, True)
        b.deactivate()
        self.assertEqual(b.active, False)
        b.c = c
        self.assertEqual(c.active, True)
        self.assertEqual(b.active, False)
        c.deactivate()
        self.assertEqual(c.active, False)
        self.assertEqual(b.active, False)
        b.activate()
        self.assertEqual(c.active, False)
        self.assertEqual(b.active, True)
        b.activate(shallow=False)
        self.assertEqual(c.active, True)
        self.assertEqual(b.active, True)
        b.deactivate(shallow=False)
        self.assertEqual(c.active, False)
        self.assertEqual(b.active, False)

    def test_equality(self):
        v = variable()
        c = linear_constraint([v],[1],rhs=1)
        self.assertEqual(c.lb, 1)
        self.assertEqual(c.ub, 1)
        self.assertEqual(c.rhs, 1)
        self.assertEqual(c.equality, True)

        c = linear_constraint([],[],rhs=1)
        self.assertEqual(c.body, 0)
        self.assertEqual(c.lb, 1)
        self.assertEqual(c.ub, 1)
        self.assertEqual(c.rhs, 1)
        self.assertEqual(c.equality, True)

        # can not set when equality is True
        with self.assertRaises(ValueError):
            c.lb = 2
        # can not set when equality is True
        with self.assertRaises(ValueError):
            c.ub = 2

        c.equality = False

        # can not get when equality is False
        with self.assertRaises(ValueError):
            c.rhs

        self.assertEqual(c.body, 0)
        self.assertEqual(c.lb, 1)
        self.assertEqual(c.ub, 1)
        self.assertEqual(c.equality, False)

        # can not set to True, must set rhs to a value
        with self.assertRaises(ValueError):
            c.equality = True

        c.rhs = 3
        self.assertEqual(c.body, 0)
        self.assertEqual(c.lb, 3)
        self.assertEqual(c.ub, 3)
        self.assertEqual(c.rhs, 3)
        self.assertEqual(c.equality, True)

    def test_nondata_bounds(self):
        c = linear_constraint([],[])

        eL = expression()
        eU = expression()
        with self.assertRaises(TypeError):
            c.rhs = eL
        with self.assertRaises(TypeError):
            c.lb = eL
        with self.assertRaises(TypeError):
            c.ub = eU

        vL = variable()
        vU = variable()
        with self.assertRaises(TypeError):
            c.rhs = vL
        with self.assertRaises(TypeError):
            c.lb = vL
        with self.assertRaises(TypeError):
            c.ub = vU

        vL.value = 1.0
        vU.value = 1.0
        with self.assertRaises(TypeError):
            c.rhs = vL
        with self.assertRaises(TypeError):
            c.lb = vL
        with self.assertRaises(TypeError):
            c.ub = vU

        # the fixed status of a variable
        # does not change this restriction
        vL.fixed = True
        vU.fixed = True
        with self.assertRaises(TypeError):
            c.rhs = vL
        with self.assertRaises(TypeError):
            c.lb = vL
        with self.assertRaises(TypeError):
            c.ub = vU

        vL.value = -1
        vU.value = -1
        c = linear_constraint([vL, vU],
                              [1, 1],
                              lb=1.0,
                              ub=1.0)
        self.assertEqual(c(), -2.0)
        self.assertEqual(c.slack, -3.0)
        self.assertEqual(c.lslack, -3.0)
        self.assertEqual(c.uslack, 3.0)

    def test_fixed_variable_stays_in_body(self):
        x = variable(value=0.5)
        c = linear_constraint([x],[1], lb=0, ub=1)
        self.assertEqual(c.lb, 0)
        self.assertEqual(c.body(), 0.5)
        self.assertEqual(c(), 0.5)
        self.assertEqual(c.ub, 1)
        repn = c.canonical_form()
        self.assertEqual(len(repn.linear_vars), 1)
        self.assertIs(repn.linear_vars[0], x)
        self.assertEqual(repn.linear_coefs, (1,))
        self.assertEqual(repn.constant, 0)
        x.value = 2
        self.assertEqual(c.lb, 0)
        self.assertEqual(c.body(), 2)
        self.assertEqual(c(), 2)
        self.assertEqual(c.ub, 1)
        repn = c.canonical_form()
        self.assertEqual(len(repn.linear_vars), 1)
        self.assertIs(repn.linear_vars[0], x)
        self.assertEqual(repn.linear_coefs, (1,))
        self.assertEqual(repn.constant, 0)

        x.fix(0.5)
        c = linear_constraint([x],[2], lb=0, ub=1)
        self.assertEqual(c.lb, 0)
        self.assertEqual(c.body(), 1)
        self.assertEqual(c(), 1)
        self.assertEqual(c.ub, 1)
        repn = c.canonical_form()
        self.assertEqual(repn.linear_vars, ())
        self.assertEqual(repn.linear_coefs, ())
        self.assertEqual(repn.constant, 1)
        x.value = 2
        self.assertEqual(c.lb, 0)
        self.assertEqual(c.body(), 4)
        self.assertEqual(c(), 4)
        self.assertEqual(c.ub, 1)
        repn = c.canonical_form()
        self.assertEqual(repn.linear_vars, ())
        self.assertEqual(repn.linear_coefs, ())
        self.assertEqual(repn.constant, 4)

        x.free()
        x.value = 1
        c = linear_constraint([x],[1], rhs=0)
        self.assertEqual(c.equality, True)
        self.assertEqual(c.lb, 0)
        self.assertEqual(c.body(), 1)
        self.assertEqual(c(), 1)
        self.assertEqual(c.ub, 0)
        repn = c.canonical_form()
        self.assertEqual(len(repn.linear_vars), 1)
        self.assertIs(repn.linear_vars[0], x)
        self.assertEqual(repn.linear_coefs, (1,))
        self.assertEqual(repn.constant, 0)

        x.fix()
        c = linear_constraint([x],[1], rhs=0)
        self.assertEqual(c.equality, True)
        self.assertEqual(c.lb, 0)
        self.assertEqual(c.body(), 1)
        self.assertEqual(c(), 1)
        self.assertEqual(c.ub, 0)
        repn = c.canonical_form()
        self.assertEqual(repn.linear_vars, ())
        self.assertEqual(repn.linear_coefs, ())
        self.assertEqual(repn.constant, 1)

        x.free()
        c = linear_constraint([x],[1], rhs=0)
        x.fix()
        self.assertEqual(c.equality, True)
        self.assertEqual(c.lb, 0)
        self.assertEqual(c.body(), 1)
        self.assertEqual(c(), 1)
        self.assertEqual(c.ub, 0)
        repn = c.canonical_form()
        self.assertEqual(repn.linear_vars, ())
        self.assertEqual(repn.linear_coefs, ())
        self.assertEqual(repn.constant, 1)

    def test_data_bounds(self):
        c = linear_constraint([],[])
        e = expression(expr=1.0)

        c.lb = 1.0
        c.ub = 2.0
        pL = parameter()
        pU = parameter()
        c.lb = pL
        self.assertIs(c.lb, pL)
        c.ub = pU
        self.assertIs(c.ub, pU)

        e.expr = 1.0
        eL = data_expression()
        eU = data_expression()
        c.lb = eL
        self.assertIs(c.lb, eL)
        c.ub = eU
        self.assertIs(c.ub, eU)

    def test_call(self):
        c = linear_constraint([],[])
        self.assertEqual(c(), 0)

        v = variable()
        c = linear_constraint([v],[2])
        with self.assertRaises(ValueError):
            c()
        with self.assertRaises(ValueError):
            c(exception=True)
        self.assertEqual(c(exception=False), None)
        repn = c.canonical_form()
        self.assertEqual(len(repn.linear_vars), 1)
        self.assertIs(repn.linear_vars[0], v)
        self.assertEqual(repn.linear_coefs, (2,))
        self.assertEqual(repn.constant, 0)

        v.value = 2
        self.assertEqual(c(), 4)
        repn = c.canonical_form()
        self.assertEqual(len(repn.linear_vars), 1)
        self.assertIs(repn.linear_vars[0], v)
        self.assertEqual(repn.linear_coefs, (2,))
        self.assertEqual(repn.constant, 0)

        v.value = None
        e = expression(v)
        c = linear_constraint([e],[1])
        with self.assertRaises(ValueError):
            c()
        with self.assertRaises(ValueError):
            c(exception=True)
        self.assertEqual(c(exception=False), None)
        repn = c.canonical_form()
        self.assertEqual(len(repn.linear_vars), 1)
        self.assertIs(repn.linear_vars[0], v)
        self.assertEqual(repn.linear_coefs, (1,))
        self.assertEqual(repn.constant, 0)

        v.value = 2
        self.assertEqual(c(), 2)
        repn = c.canonical_form()
        self.assertEqual(len(repn.linear_vars), 1)
        self.assertIs(repn.linear_vars[0], v)
        self.assertEqual(repn.linear_coefs, (1,))
        self.assertEqual(repn.constant, 0)

    def test_canonical_form(self):
        v = variable()
        e = expression()
        p = parameter(value=1)

        c = linear_constraint()
        self.assertEqual(c._linear_canonical_form, True)

        #
        # compute_values = True
        #

        c.terms = [(v,p)]
        repn = c.canonical_form()
        self.assertEqual(len(repn.linear_vars), 1)
        self.assertIs(repn.linear_vars[0], v)
        self.assertEqual(repn.linear_coefs, (1,))
        self.assertEqual(repn.constant, 0)

        v.fix(2)
        repn = c.canonical_form()
        self.assertEqual(len(repn.linear_vars), 0)
        self.assertEqual(len(repn.linear_coefs), 0)
        self.assertEqual(repn.constant, 2)

        v.free()
        e.expr = v
        c.terms = [(e,p)]
        repn = c.canonical_form()
        self.assertEqual(len(repn.linear_vars), 1)
        self.assertIs(repn.linear_vars[0], v)
        self.assertEqual(repn.linear_coefs, (1,))
        self.assertEqual(repn.constant, 0)

        v.fix(2)
        repn = c.canonical_form()
        self.assertEqual(len(repn.linear_vars), 0)
        self.assertEqual(len(repn.linear_coefs), 0)
        self.assertEqual(repn.constant, 2)

        #
        # compute_values = False
        #

        v.free()
        c.terms = [(v,p)]
        repn = c.canonical_form(compute_values=False)
        self.assertEqual(len(repn.linear_vars), 1)
        self.assertIs(repn.linear_vars[0], v)
        self.assertEqual(len(repn.linear_coefs), 1)
        self.assertIs(repn.linear_coefs[0], p)
        self.assertEqual(repn.linear_coefs[0](), 1)
        self.assertEqual(repn.constant, 0)

        v.fix(2)
        repn = c.canonical_form(compute_values=False)
        self.assertEqual(len(repn.linear_vars), 0)
        self.assertEqual(len(repn.linear_coefs), 0)
        self.assertEqual(repn.constant(), 2)

        v.free()
        e.expr = v
        c.terms = [(e,p)]
        repn = c.canonical_form(compute_values=False)
        self.assertEqual(len(repn.linear_vars), 1)
        self.assertIs(repn.linear_vars[0], v)
        self.assertEqual(len(repn.linear_coefs), 1)
        self.assertIs(repn.linear_coefs[0], p)
        self.assertEqual(repn.linear_coefs[0](), 1)
        self.assertEqual(repn.constant, 0)

        v.fix(2)
        repn = c.canonical_form(compute_values=False)
        self.assertEqual(len(repn.linear_vars), 0)
        self.assertEqual(len(repn.linear_coefs), 0)
        self.assertEqual(repn.constant(), 2)

class Test_constraint_dict(_TestActiveDictContainerBase,
                           unittest.TestCase):
    _container_type = constraint_dict
    _ctype_factory = lambda self: constraint()

class Test_constraint_tuple(_TestActiveTupleContainerBase,
                            unittest.TestCase):
    _container_type = constraint_tuple
    _ctype_factory = lambda self: constraint()

class Test_constraint_list(_TestActiveListContainerBase,
                           unittest.TestCase):
    _container_type = constraint_list
    _ctype_factory = lambda self: constraint()

if __name__ == "__main__":
    unittest.main()<|MERGE_RESOLUTION|>--- conflicted
+++ resolved
@@ -1489,22 +1489,6 @@
         with self.assertRaises(ValueError):
             c.expr = (True)
 
-<<<<<<< HEAD
-=======
-    @unittest.skipIf(not logical_expr._using_chained_inequality, "Chained inequalities are not supported.")
-    def test_chainedInequalityError(self):
-        x = variable()
-        c = constraint()
-        a = x <= 0
-        if x <= 0:
-            pass
-        def f():
-            c.expr = a
-        self.assertRaisesRegex(
-            TypeError, "Relational expression used in an unexpected "
-            "Boolean context.", f)
-
->>>>>>> 344bcb3f
     def test_tuple_constraint_create(self):
         x = variable()
         y = variable()
