--- conflicted
+++ resolved
@@ -65,13 +65,8 @@
 from pyomo.common.errors import PyomoException
 from pyomo.common.log import LoggingIntercept
 from pyomo.common.tempfiles import TempfileManager
-<<<<<<< HEAD
-from pyomo.core.base.param import _ParamData
-from pyomo.core.base.set import _SetData
-=======
 from pyomo.core.base.param import ParamData
 from pyomo.core.base.set import SetData
->>>>>>> e04a0e95
 from pyomo.core.base.units_container import units, pint_available, UnitsError
 
 from io import StringIO
@@ -1492,11 +1487,7 @@
         m.I = Set(initialize=[1, 2, 3])
         param_vals = {1: 1, 2: 1, 3: -1}
         m.p = Param(m.I, initialize=param_vals, domain={-1, 1})
-<<<<<<< HEAD
-        self.assertIsInstance(m.p.domain, _SetData)
-=======
         self.assertIsInstance(m.p.domain, SetData)
->>>>>>> e04a0e95
 
     @unittest.skipUnless(pint_available, "units test requires pint module")
     def test_set_value_units(self):
