#  ___________________________________________________________________________
#
#  Pyomo: Python Optimization Modeling Objects
#  Copyright (c) 2008-2022
#  National Technology and Engineering Solutions of Sandia, LLC
#  Under the terms of Contract DE-NA0003525 with National Technology and
#  Engineering Solutions of Sandia, LLC, the U.S. Government retains certain
#  rights in this software.
#  This software is distributed under the 3-clause BSD License.
#  ___________________________________________________________________________

import logging
import re
import sys

from pyomo.common.collections import ComponentSet, ComponentMap, Bunch
from pyomo.common.dependencies import attempt_import
from pyomo.common.errors import ApplicationError
from pyomo.common.tempfiles import TempfileManager
from pyomo.common.tee import capture_output
from pyomo.core.expr.numvalue import is_fixed
from pyomo.core.expr.numvalue import value
from pyomo.core.staleflag import StaleFlagManager
from pyomo.repn import generate_standard_repn
from pyomo.solvers.plugins.solvers.direct_solver import DirectSolver
from pyomo.solvers.plugins.solvers.direct_or_persistent_solver import (
    DirectOrPersistentSolver,
)
from pyomo.core.kernel.objective import minimize, maximize
from pyomo.opt.results.results_ import SolverResults
from pyomo.opt.results.solution import Solution, SolutionStatus
from pyomo.opt.results.solver import TerminationCondition, SolverStatus
from pyomo.opt.base import SolverFactory
from pyomo.core.base.suffix import Suffix
import pyomo.core.base.var


logger = logging.getLogger('pyomo.solvers')


class DegreeError(ValueError):
    pass


def _is_numeric(x):
    try:
        float(x)
    except ValueError:
        return False
    return True


def _parse_gurobi_version(gurobipy, avail):
    if not avail:
        return
    GurobiDirect._version = gurobipy.gurobi.version()
    GurobiDirect._name = "Gurobi %s.%s%s" % GurobiDirect._version
    while len(GurobiDirect._version) < 4:
        GurobiDirect._version += (0,)
    GurobiDirect._version = GurobiDirect._version[:4]
    GurobiDirect._version_major = GurobiDirect._version[0]


gurobipy, gurobipy_available = attempt_import(
    'gurobipy',
    # Other forms of exceptions can be thrown by the gurobi python
    # import.  For example, a gurobipy.GurobiError exception is thrown
    # if all tokens for Gurobi are already in use; assuming, of course,
    # the license is a token license.  Unfortunately, you can't import
    # without a license, which means we can't explicitly test for that
    # exception!
    catch_exceptions=(Exception,),
    callback=_parse_gurobi_version,
)


def _set_options(model_or_env, options):
    # Set a parameters from the dictionary 'options' on the given gurobipy
    # model or environment.
    for key, option in options.items():
        # When options come from the pyomo command, all
        # values are string types, so we try to cast
        # them to a numeric value in the event that
        # setting the parameter fails.
        try:
            model_or_env.setParam(key, option)
        except TypeError:
            # we place the exception handling for
            # checking the cast of option to a float in
            # another function so that we can simply
            # call raise here instead of except
            # TypeError as e / raise e, because the
            # latter does not preserve the Gurobi stack
            # trace
            if not _is_numeric(option):
                raise
            model_or_env.setParam(key, float(option))


@SolverFactory.register('gurobi_direct', doc='Direct python interface to Gurobi')
class GurobiDirect(DirectSolver):

    _name = None
    _version = 0
    _version_major = 0
    _default_env_started = False

    def __init__(self, manage_env=False, **kwds):
        if 'type' not in kwds:
            kwds['type'] = 'gurobi_direct'
        super(GurobiDirect, self).__init__(**kwds)
        self._pyomo_var_to_solver_var_map = ComponentMap()
        self._solver_var_to_pyomo_var_map = ComponentMap()
        self._pyomo_con_to_solver_con_map = dict()
        self._solver_con_to_pyomo_con_map = ComponentMap()
        self._needs_updated = True  # flag that indicates if solver_model.update() needs called before getting variable and constraint attributes
        self._callback = None
        self._callback_func = None

        self._python_api_exists = gurobipy_available
        self._range_constraints = set()

        self._max_obj_degree = 2
        self._max_constraint_degree = 2

        # Note: Undefined capabilites default to None
        self._capabilities.linear = True
        self._capabilities.quadratic_objective = True
        self._capabilities.quadratic_constraint = True
        self._capabilities.integer = True
        self._capabilities.sos1 = True
        self._capabilities.sos2 = True

        # fix for compatibility with pre-5.0 Gurobi
        #
        # Note: Unfortunately, this will trigger the immediate import
        #    of the gurobipy module
        if gurobipy_available and GurobiDirect._version_major < 5:
            self._max_constraint_degree = 1
            self._capabilities.quadratic_constraint = False

        # remove the instance-level definition of the gurobi version:
        # because the version comes from an imported module, only one
        # version of gurobi is supported (and stored as a class attribute)
        del self._version

        self._manage_env = manage_env
        self._env = None
        self._env_options = None
        self._solver_model = None

    def available(self, exception_flag=True):
        # First check gurobipy is imported
        if not gurobipy_available:
            if exception_flag:
                gurobipy.log_import_warning(logger=__name__)
                raise ApplicationError(
                    "No Python bindings available for %s solver plugin" % (type(self),)
                )
            return False
<<<<<<< HEAD
        # Ensure environment is started to check for a valid license
        with capture_output(capture_fd=True) as OUT:
            try:
                self._init_env()
                return True
            except gurobipy.GurobiError as e:
                msg = "Could not create Model - gurobi message=%s\n" % (e,)
        if OUT.getvalue():
            msg += "\n" + OUT.getvalue()
        # Didn't return, so environment start failed
        if exception_flag:
            logger.warning(msg)
            raise ApplicationError(
                "Could not create Model for %s solver plugin - gurobi message=%s"
                % (type(self), msg))
        else:
            return False
=======
        if self._verified_license is None:
            with capture_output(capture_fd=True) as OUT:
                try:
                    # verify that we can get a Gurobi license
                    # Gurobipy writes out license file information when creating
                    # the environment
                    m = gurobipy.Model()
                    m.dispose()
                    GurobiDirect._verified_license = True
                except Exception as e:
                    GurobiDirect._import_messages += (
                        "\nCould not create Model - gurobi message=%s\n" % (e,)
                    )
                    GurobiDirect._verified_license = False
            if OUT.getvalue():
                GurobiDirect._import_messages += "\n" + OUT.getvalue()
        if exception_flag and not self._verified_license:
            logger.warning(GurobiDirect._import_messages)
            raise ApplicationError(
                "Could not create a gurobipy Model for %s solver plugin" % (type(self),)
            )
        return self._verified_license
>>>>>>> 9b6f8fa5

    def _apply_solver(self):
        StaleFlagManager.mark_all_as_stale()

        if self._tee:
            self._solver_model.setParam('OutputFlag', 1)
        else:
            self._solver_model.setParam('OutputFlag', 0)

        if self._keepfiles:
            # Only save log file when the user wants to keep it.
            self._solver_model.setParam('LogFile', self._log_file)
            print("Solver log file: " + self._log_file)

        # Only pass along changed parameters to the model
        if self._env_options:
            new_options = {
                key: option for key, option in self.options.items()
                if key not in self._env_options or self._env_options[key] != option
            }
        else:
            new_options = self.options
        _set_options(self._solver_model, new_options)

        if self._version_major >= 5:
            for suffix in self._suffixes:
                if re.match(suffix, "dual"):
                    self._solver_model.setParam(gurobipy.GRB.Param.QCPDual, 1)

        self._solver_model.optimize(self._callback)
        self._needs_updated = False

        if self._keepfiles:
            # Change LogFile to make Gurobi close the original log file.
            # May not work for all Gurobi versions, like ver. 9.5.0.
            self._solver_model.setParam('LogFile', 'default')

        # FIXME: can we get a return code indicating if Gurobi had a significant failure?
        return Bunch(rc=None, log=None)

    def _get_expr_from_pyomo_repn(self, repn, max_degree=2):
        referenced_vars = ComponentSet()

        degree = repn.polynomial_degree()
        if (degree is None) or (degree > max_degree):
            raise DegreeError(
                'GurobiDirect does not support expressions of degree {0}.'.format(
                    degree
                )
            )

        if len(repn.linear_vars) > 0:
            referenced_vars.update(repn.linear_vars)
            new_expr = gurobipy.LinExpr(
                repn.linear_coefs,
                [self._pyomo_var_to_solver_var_map[i] for i in repn.linear_vars],
            )
        else:
            new_expr = 0.0

        for i, v in enumerate(repn.quadratic_vars):
            x, y = v
            new_expr += (
                repn.quadratic_coefs[i]
                * self._pyomo_var_to_solver_var_map[x]
                * self._pyomo_var_to_solver_var_map[y]
            )
            referenced_vars.add(x)
            referenced_vars.add(y)

        new_expr += repn.constant

        return new_expr, referenced_vars

    def _get_expr_from_pyomo_expr(self, expr, max_degree=2):
        if max_degree == 2:
            repn = generate_standard_repn(expr, quadratic=True)
        else:
            repn = generate_standard_repn(expr, quadratic=False)

        try:
            gurobi_expr, referenced_vars = self._get_expr_from_pyomo_repn(
                repn, max_degree
            )
        except DegreeError as e:
            msg = e.args[0]
            msg += '\nexpr: {0}'.format(expr)
            raise DegreeError(msg)

        return gurobi_expr, referenced_vars

    def _gurobi_lb_ub_from_var(self, var):
        if var.is_fixed():
            val = var.value
            return val, val
        if var.has_lb():
            lb = value(var.lb)
        else:
            lb = -gurobipy.GRB.INFINITY
        if var.has_ub():
            ub = value(var.ub)
        else:
            ub = gurobipy.GRB.INFINITY
        return lb, ub

    def _add_var(self, var):
        varname = self._symbol_map.getSymbol(var, self._labeler)
        vtype = self._gurobi_vtype_from_var(var)
        lb, ub = self._gurobi_lb_ub_from_var(var)

        gurobipy_var = self._solver_model.addVar(
            lb=lb, ub=ub, vtype=vtype, name=varname
        )

        self._pyomo_var_to_solver_var_map[var] = gurobipy_var
        self._solver_var_to_pyomo_var_map[gurobipy_var] = var
        self._referenced_variables[var] = 0

        self._needs_updated = True

    def close_global(self):
        """Closes the global default Gurobi environment used by GurobiDirect
        solvers. All instantiated GurobiDirect solvers must also be correctly
        closed, either by calling their .close() methods or by using context
        managers.
        """
        self.close()
        with capture_output(capture_fd=True):
            gurobipy.disposeDefaultEnv()
        GurobiDirect._default_env_started = False

    def _init_env(self):
        if self._manage_env:
            # Ensure an environment is active for this instance
            if self._env is None:
                assert self._solver_model is None
                env = gurobipy.Env(empty=True)
                _set_options(env, self.options)
                env.start()
                # Successful start (no errors): store the environment
                self._env = env
                self._env_options = dict(self.options)
        else:
            # Ensure the (global) default env is started
            if not GurobiDirect._default_env_started:
                m = gurobipy.Model()
                m.close()
                GurobiDirect._default_env_started = True

    def _create_model(self, model):
        self._init_env()
        if self._solver_model is not None:
            self._solver_model.close()
        if model.name is not None:
            self._solver_model = gurobipy.Model(model.name, env=self._env)
        else:
            self._solver_model = gurobipy.Model(env=self._env)

    def close(self):
        """Close the Gurobi model used by this solver instance. If the solver
        was created with manage_env=True, also closes the Gurobi environment
        used by this solver instance.
        """
        if self._solver_model is not None:
            self._solver_model.close()
            self._solver_model = None
        if self._manage_env:
            if self._env is not None:
                self._env.close()
                self._env = None
                self._env_options = None

    def __exit__(self, t, v, traceback):
        super().__exit__(t, v, traceback)
        self.close()

    def _set_instance(self, model, kwds={}):
        self._range_constraints = set()
        DirectOrPersistentSolver._set_instance(self, model, kwds)
        self._pyomo_con_to_solver_con_map = dict()
        self._solver_con_to_pyomo_con_map = ComponentMap()
        self._pyomo_var_to_solver_var_map = ComponentMap()
        self._solver_var_to_pyomo_var_map = ComponentMap()
        try:
            self._create_model(model)
        except Exception:
            e = sys.exc_info()[1]
            msg = (
                "Unable to create Gurobi model. "
                "Have you installed the Python "
                "bindings for Gurobi?\n\n\t" + "Error message: {0}".format(e)
            )
            raise Exception(msg)

        self._add_block(model)

        for var, n_ref in self._referenced_variables.items():
            if n_ref != 0:
                if var.fixed:
                    if not self._output_fixed_variable_bounds:
                        raise ValueError(
                            "Encountered a fixed variable (%s) inside "
                            "an active objective or constraint "
                            "expression on model %s, which is usually "
                            "indicative of a preprocessing error. Use "
                            "the IO-option 'output_fixed_variable_bounds=True' "
                            "to suppress this error and fix the variable "
                            "by overwriting its bounds in the Gurobi instance."
                            % (var.name, self._pyomo_model.name)
                        )

    def _add_block(self, block):
        DirectOrPersistentSolver._add_block(self, block)

    def _add_constraint(self, con):
        if not con.active:
            return None

        if is_fixed(con.body):
            if self._skip_trivial_constraints:
                return None

        conname = self._symbol_map.getSymbol(con, self._labeler)

        if con._linear_canonical_form:
            gurobi_expr, referenced_vars = self._get_expr_from_pyomo_repn(
                con.canonical_form(), self._max_constraint_degree
            )
        # elif isinstance(con, LinearCanonicalRepn):
        #    gurobi_expr, referenced_vars = self._get_expr_from_pyomo_repn(
        #        con,
        #        self._max_constraint_degree)
        else:
            gurobi_expr, referenced_vars = self._get_expr_from_pyomo_expr(
                con.body, self._max_constraint_degree
            )

        if con.has_lb():
            if not is_fixed(con.lower):
                raise ValueError(
                    "Lower bound of constraint {0} is not constant.".format(con)
                )
        if con.has_ub():
            if not is_fixed(con.upper):
                raise ValueError(
                    "Upper bound of constraint {0} is not constant.".format(con)
                )

        if con.equality:
            gurobipy_con = self._solver_model.addConstr(
                lhs=gurobi_expr,
                sense=gurobipy.GRB.EQUAL,
                rhs=value(con.lower),
                name=conname,
            )
        elif con.has_lb() and con.has_ub():
            gurobipy_con = self._solver_model.addRange(
                gurobi_expr, value(con.lower), value(con.upper), name=conname
            )
            self._range_constraints.add(con)
        elif con.has_lb():
            gurobipy_con = self._solver_model.addConstr(
                lhs=gurobi_expr,
                sense=gurobipy.GRB.GREATER_EQUAL,
                rhs=value(con.lower),
                name=conname,
            )
        elif con.has_ub():
            gurobipy_con = self._solver_model.addConstr(
                lhs=gurobi_expr,
                sense=gurobipy.GRB.LESS_EQUAL,
                rhs=value(con.upper),
                name=conname,
            )
        else:
            raise ValueError(
                "Constraint does not have a lower "
                "or an upper bound: {0} \n".format(con)
            )

        for var in referenced_vars:
            self._referenced_variables[var] += 1
        self._vars_referenced_by_con[con] = referenced_vars
        self._pyomo_con_to_solver_con_map[con] = gurobipy_con
        self._solver_con_to_pyomo_con_map[gurobipy_con] = con

        self._needs_updated = True

    def _add_sos_constraint(self, con):
        if not con.active:
            return None

        conname = self._symbol_map.getSymbol(con, self._labeler)
        level = con.level
        if level == 1:
            sos_type = gurobipy.GRB.SOS_TYPE1
        elif level == 2:
            sos_type = gurobipy.GRB.SOS_TYPE2
        else:
            raise ValueError(
                "Solver does not support SOS level {0} constraints".format(level)
            )

        gurobi_vars = []
        weights = []

        self._vars_referenced_by_con[con] = ComponentSet()

        if hasattr(con, 'get_items'):
            # aml sos constraint
            sos_items = list(con.get_items())
        else:
            # kernel sos constraint
            sos_items = list(con.items())

        for v, w in sos_items:
            self._vars_referenced_by_con[con].add(v)
            gurobi_vars.append(self._pyomo_var_to_solver_var_map[v])
            self._referenced_variables[v] += 1
            weights.append(w)

        gurobipy_con = self._solver_model.addSOS(sos_type, gurobi_vars, weights)
        self._pyomo_con_to_solver_con_map[con] = gurobipy_con
        self._solver_con_to_pyomo_con_map[gurobipy_con] = con

        self._needs_updated = True

    def _gurobi_vtype_from_var(self, var):
        """
        This function takes a pyomo variable and returns the appropriate gurobi variable type
        :param var: pyomo.core.base.var.Var
        :return: gurobipy.GRB.CONTINUOUS or gurobipy.GRB.BINARY or gurobipy.GRB.INTEGER
        """
        if var.is_binary():
            vtype = gurobipy.GRB.BINARY
        elif var.is_integer():
            vtype = gurobipy.GRB.INTEGER
        elif var.is_continuous():
            vtype = gurobipy.GRB.CONTINUOUS
        else:
            raise ValueError(
                'Variable domain type is not recognized for {0}'.format(var.domain)
            )
        return vtype

    def _set_objective(self, obj):
        if self._objective is not None:
            for var in self._vars_referenced_by_obj:
                self._referenced_variables[var] -= 1
            self._vars_referenced_by_obj = ComponentSet()
            self._objective = None

        if obj.active is False:
            raise ValueError('Cannot add inactive objective to solver.')

        if obj.sense == minimize:
            sense = gurobipy.GRB.MINIMIZE
        elif obj.sense == maximize:
            sense = gurobipy.GRB.MAXIMIZE
        else:
            raise ValueError('Objective sense is not recognized: {0}'.format(obj.sense))

        gurobi_expr, referenced_vars = self._get_expr_from_pyomo_expr(
            obj.expr, self._max_obj_degree
        )

        for var in referenced_vars:
            self._referenced_variables[var] += 1

        self._solver_model.setObjective(gurobi_expr, sense=sense)
        self._objective = obj
        self._vars_referenced_by_obj = referenced_vars

        self._needs_updated = True

    def _postsolve(self):
        # the only suffixes that we extract from GUROBI are
        # constraint duals, constraint slacks, and variable
        # reduced-costs. scan through the solver suffix list
        # and throw an exception if the user has specified
        # any others.
        extract_duals = False
        extract_slacks = False
        extract_reduced_costs = False
        for suffix in self._suffixes:
            flag = False
            if re.match(suffix, "dual"):
                extract_duals = True
                flag = True
            if re.match(suffix, "slack"):
                extract_slacks = True
                flag = True
            if re.match(suffix, "rc"):
                extract_reduced_costs = True
                flag = True
            if not flag:
                raise RuntimeError(
                    "***The gurobi_direct solver plugin cannot extract solution suffix="
                    + suffix
                )

        gprob = self._solver_model
        grb = gurobipy.GRB
        status = gprob.Status

        if gprob.getAttr(gurobipy.GRB.Attr.IsMIP):
            if extract_reduced_costs:
                logger.warning("Cannot get reduced costs for MIP.")
            if extract_duals:
                logger.warning("Cannot get duals for MIP.")
            extract_reduced_costs = False
            extract_duals = False

        self.results = SolverResults()
        soln = Solution()

        self.results.solver.name = GurobiDirect._name
        self.results.solver.wallclock_time = gprob.Runtime

        if status == grb.LOADED:  # problem is loaded, but no solution
            self.results.solver.status = SolverStatus.aborted
            self.results.solver.termination_message = (
                "Model is loaded, but no solution information is available."
            )
            self.results.solver.termination_condition = TerminationCondition.error
            soln.status = SolutionStatus.unknown
        elif status == grb.OPTIMAL:  # optimal
            self.results.solver.status = SolverStatus.ok
            self.results.solver.termination_message = (
                "Model was solved to optimality (subject to tolerances), "
                "and an optimal solution is available."
            )
            self.results.solver.termination_condition = TerminationCondition.optimal
            soln.status = SolutionStatus.optimal
        elif status == grb.INFEASIBLE:
            self.results.solver.status = SolverStatus.warning
            self.results.solver.termination_message = (
                "Model was proven to be infeasible"
            )
            self.results.solver.termination_condition = TerminationCondition.infeasible
            soln.status = SolutionStatus.infeasible
        elif status == grb.INF_OR_UNBD:
            self.results.solver.status = SolverStatus.warning
            self.results.solver.termination_message = (
                "Problem proven to be infeasible or unbounded."
            )
            self.results.solver.termination_condition = (
                TerminationCondition.infeasibleOrUnbounded
            )
            soln.status = SolutionStatus.unsure
        elif status == grb.UNBOUNDED:
            self.results.solver.status = SolverStatus.warning
            self.results.solver.termination_message = (
                "Model was proven to be unbounded."
            )
            self.results.solver.termination_condition = TerminationCondition.unbounded
            soln.status = SolutionStatus.unbounded
        elif status == grb.CUTOFF:
            self.results.solver.status = SolverStatus.aborted
            self.results.solver.termination_message = (
                "Optimal objective for model was proven to be worse than the "
                "value specified in the Cutoff parameter. No solution "
                "information is available."
            )
            self.results.solver.termination_condition = (
                TerminationCondition.minFunctionValue
            )
            soln.status = SolutionStatus.unknown
        elif status == grb.ITERATION_LIMIT:
            self.results.solver.status = SolverStatus.aborted
            self.results.solver.termination_message = (
                "Optimization terminated because the total number of simplex "
                "iterations performed exceeded the value specified in the "
                "IterationLimit parameter."
            )
            self.results.solver.termination_condition = (
                TerminationCondition.maxIterations
            )
            soln.status = SolutionStatus.stoppedByLimit
        elif status == grb.NODE_LIMIT:
            self.results.solver.status = SolverStatus.aborted
            self.results.solver.termination_message = (
                "Optimization terminated because the total number of "
                "branch-and-cut nodes explored exceeded the value specified "
                "in the NodeLimit parameter"
            )
            self.results.solver.termination_condition = (
                TerminationCondition.maxEvaluations
            )
            soln.status = SolutionStatus.stoppedByLimit
        elif status == grb.TIME_LIMIT:
            self.results.solver.status = SolverStatus.aborted
            self.results.solver.termination_message = (
                "Optimization terminated because the time expended exceeded "
                "the value specified in the TimeLimit parameter."
            )
            self.results.solver.termination_condition = (
                TerminationCondition.maxTimeLimit
            )
            soln.status = SolutionStatus.stoppedByLimit
        elif status == grb.SOLUTION_LIMIT:
            self.results.solver.status = SolverStatus.aborted
            self.results.solver.termination_message = (
                "Optimization terminated because the number of solutions found "
                "reached the value specified in the SolutionLimit parameter."
            )
            self.results.solver.termination_condition = TerminationCondition.unknown
            soln.status = SolutionStatus.stoppedByLimit
        elif status == grb.INTERRUPTED:
            self.results.solver.status = SolverStatus.aborted
            self.results.solver.termination_message = (
                "Optimization was terminated by the user."
            )
            self.results.solver.termination_condition = TerminationCondition.error
            soln.status = SolutionStatus.error
        elif status == grb.NUMERIC:
            self.results.solver.status = SolverStatus.error
            self.results.solver.termination_message = (
                "Optimization was terminated due to unrecoverable numerical "
                "difficulties."
            )
            self.results.solver.termination_condition = TerminationCondition.error
            soln.status = SolutionStatus.error
        elif status == grb.SUBOPTIMAL:
            self.results.solver.status = SolverStatus.warning
            self.results.solver.termination_message = (
                "Unable to satisfy optimality tolerances; a sub-optimal "
                "solution is available."
            )
            self.results.solver.termination_condition = TerminationCondition.other
            soln.status = SolutionStatus.feasible
        # note that USER_OBJ_LIMIT was added in Gurobi 7.0, so it may not be present
        elif (status is not None) and (status == getattr(grb, 'USER_OBJ_LIMIT', None)):
            self.results.solver.status = SolverStatus.aborted
            self.results.solver.termination_message = (
                "User specified an objective limit "
                "(a bound on either the best objective "
                "or the best bound), and that limit has "
                "been reached. Solution is available."
            )
            self.results.solver.termination_condition = TerminationCondition.other
            soln.status = SolutionStatus.stoppedByLimit
        else:
            self.results.solver.status = SolverStatus.error
            self.results.solver.termination_message = (
                "Unhandled Gurobi solve status (" + str(status) + ")"
            )
            self.results.solver.termination_condition = TerminationCondition.error
            soln.status = SolutionStatus.error

        self.results.problem.name = gprob.ModelName

        if gprob.ModelSense == 1:
            self.results.problem.sense = minimize
        elif gprob.ModelSense == -1:
            self.results.problem.sense = maximize
        else:
            raise RuntimeError(
                'Unrecognized gurobi objective sense: {0}'.format(gprob.ModelSense)
            )

        self.results.problem.upper_bound = None
        self.results.problem.lower_bound = None
        if (gprob.NumBinVars + gprob.NumIntVars) == 0:
            try:
                self.results.problem.upper_bound = gprob.ObjVal
                self.results.problem.lower_bound = gprob.ObjVal
            except (gurobipy.GurobiError, AttributeError):
                pass
        elif gprob.ModelSense == 1:  # minimizing
            try:
                self.results.problem.upper_bound = gprob.ObjVal
            except (gurobipy.GurobiError, AttributeError):
                pass
            try:
                self.results.problem.lower_bound = gprob.ObjBound
            except (gurobipy.GurobiError, AttributeError):
                pass
        elif gprob.ModelSense == -1:  # maximizing
            try:
                self.results.problem.upper_bound = gprob.ObjBound
            except (gurobipy.GurobiError, AttributeError):
                pass
            try:
                self.results.problem.lower_bound = gprob.ObjVal
            except (gurobipy.GurobiError, AttributeError):
                pass
        else:
            raise RuntimeError(
                'Unrecognized gurobi objective sense: {0}'.format(gprob.ModelSense)
            )

        try:
            soln.gap = (
                self.results.problem.upper_bound - self.results.problem.lower_bound
            )
        except TypeError:
            soln.gap = None

        self.results.problem.number_of_constraints = (
            gprob.NumConstrs + gprob.NumQConstrs + gprob.NumSOS
        )
        self.results.problem.number_of_nonzeros = gprob.NumNZs
        self.results.problem.number_of_variables = gprob.NumVars
        self.results.problem.number_of_binary_variables = gprob.NumBinVars
        self.results.problem.number_of_integer_variables = gprob.NumIntVars
        self.results.problem.number_of_continuous_variables = (
            gprob.NumVars - gprob.NumIntVars - gprob.NumBinVars
        )
        self.results.problem.number_of_objectives = 1
        self.results.problem.number_of_solutions = gprob.SolCount

        # if a solve was stopped by a limit, we still need to check to
        # see if there is a solution available - this may not always
        # be the case, both in LP and MIP contexts.
        if self._save_results:
            """
            This code in this if statement is only needed for backwards compatability. It is more efficient to set
            _save_results to False and use load_vars, load_duals, etc.
            """
            if gprob.SolCount > 0:
                soln_variables = soln.variable
                soln_constraints = soln.constraint

                gurobi_vars = self._solver_model.getVars()
                gurobi_vars = list(
                    set(gurobi_vars).intersection(
                        set(self._pyomo_var_to_solver_var_map.values())
                    )
                )
                var_vals = self._solver_model.getAttr("X", gurobi_vars)
                names = self._solver_model.getAttr("VarName", gurobi_vars)
                for gurobi_var, val, name in zip(gurobi_vars, var_vals, names):
                    pyomo_var = self._solver_var_to_pyomo_var_map[gurobi_var]
                    if self._referenced_variables[pyomo_var] > 0:
                        soln_variables[name] = {"Value": val}

                if extract_reduced_costs:
                    vals = self._solver_model.getAttr("Rc", gurobi_vars)
                    for gurobi_var, val, name in zip(gurobi_vars, vals, names):
                        pyomo_var = self._solver_var_to_pyomo_var_map[gurobi_var]
                        if self._referenced_variables[pyomo_var] > 0:
                            soln_variables[name]["Rc"] = val

                if extract_duals or extract_slacks:
                    gurobi_cons = self._solver_model.getConstrs()
                    con_names = self._solver_model.getAttr("ConstrName", gurobi_cons)
                    for name in con_names:
                        soln_constraints[name] = {}
                    if self._version_major >= 5:
                        gurobi_q_cons = self._solver_model.getQConstrs()
                        q_con_names = self._solver_model.getAttr(
                            "QCName", gurobi_q_cons
                        )
                        for name in q_con_names:
                            soln_constraints[name] = {}

                if extract_duals:
                    vals = self._solver_model.getAttr("Pi", gurobi_cons)
                    for val, name in zip(vals, con_names):
                        soln_constraints[name]["Dual"] = val
                    if self._version_major >= 5:
                        q_vals = self._solver_model.getAttr("QCPi", gurobi_q_cons)
                        for val, name in zip(q_vals, q_con_names):
                            soln_constraints[name]["Dual"] = val

                if extract_slacks:
                    gurobi_range_con_vars = set(self._solver_model.getVars()) - set(
                        self._pyomo_var_to_solver_var_map.values()
                    )
                    vals = self._solver_model.getAttr("Slack", gurobi_cons)
                    for gurobi_con, val, name in zip(gurobi_cons, vals, con_names):
                        pyomo_con = self._solver_con_to_pyomo_con_map[gurobi_con]
                        if pyomo_con in self._range_constraints:
                            lin_expr = self._solver_model.getRow(gurobi_con)
                            for i in reversed(range(lin_expr.size())):
                                v = lin_expr.getVar(i)
                                if v in gurobi_range_con_vars:
                                    Us_ = v.X
                                    Ls_ = v.UB - v.X
                                    if Us_ > Ls_:
                                        soln_constraints[name]["Slack"] = Us_
                                    else:
                                        soln_constraints[name]["Slack"] = -Ls_
                                    break
                        else:
                            soln_constraints[name]["Slack"] = val
                    if self._version_major >= 5:
                        q_vals = self._solver_model.getAttr("QCSlack", gurobi_q_cons)
                        for val, name in zip(q_vals, q_con_names):
                            soln_constraints[name]["Slack"] = val
        elif self._load_solutions:
            if gprob.SolCount > 0:

                self.load_vars()

                if extract_reduced_costs:
                    self._load_rc()

                if extract_duals:
                    self._load_duals()

                if extract_slacks:
                    self._load_slacks()

        self.results.solution.insert(soln)

        # finally, clean any temporary files registered with the temp file
        # manager, created populated *directly* by this plugin.
        TempfileManager.pop(remove=not self._keepfiles)

        return DirectOrPersistentSolver._postsolve(self)

    def warm_start_capable(self):
        return True

    def _warm_start(self):
        for pyomo_var, gurobipy_var in self._pyomo_var_to_solver_var_map.items():
            if pyomo_var.value is not None:
                gurobipy_var.setAttr(gurobipy.GRB.Attr.Start, value(pyomo_var))
        self._needs_updated = True

    def _load_vars(self, vars_to_load=None):
        var_map = self._pyomo_var_to_solver_var_map
        ref_vars = self._referenced_variables
        if vars_to_load is None:
            vars_to_load = var_map.keys()

        gurobi_vars_to_load = [var_map[pyomo_var] for pyomo_var in vars_to_load]
        vals = self._solver_model.getAttr("X", gurobi_vars_to_load)

        for var, val in zip(vars_to_load, vals):
            if ref_vars[var] > 0:
                var.set_value(val, skip_validation=True)

    def _load_rc(self, vars_to_load=None):
        if not hasattr(self._pyomo_model, 'rc'):
            self._pyomo_model.rc = Suffix(direction=Suffix.IMPORT)
        var_map = self._pyomo_var_to_solver_var_map
        ref_vars = self._referenced_variables
        rc = self._pyomo_model.rc
        if vars_to_load is None:
            vars_to_load = var_map.keys()

        gurobi_vars_to_load = [var_map[pyomo_var] for pyomo_var in vars_to_load]
        vals = self._solver_model.getAttr("Rc", gurobi_vars_to_load)

        for var, val in zip(vars_to_load, vals):
            if ref_vars[var] > 0:
                rc[var] = val

    def _load_duals(self, cons_to_load=None):
        if not hasattr(self._pyomo_model, 'dual'):
            self._pyomo_model.dual = Suffix(direction=Suffix.IMPORT)
        con_map = self._pyomo_con_to_solver_con_map
        reverse_con_map = self._solver_con_to_pyomo_con_map
        dual = self._pyomo_model.dual

        if cons_to_load is None:
            linear_cons_to_load = self._solver_model.getConstrs()
            if self._version_major >= 5:
                quadratic_cons_to_load = self._solver_model.getQConstrs()
        else:
            gurobi_cons_to_load = set(
                [con_map[pyomo_con] for pyomo_con in cons_to_load]
            )
            linear_cons_to_load = gurobi_cons_to_load.intersection(
                set(self._solver_model.getConstrs())
            )
            if self._version_major >= 5:
                quadratic_cons_to_load = gurobi_cons_to_load.intersection(
                    set(self._solver_model.getQConstrs())
                )
        linear_vals = self._solver_model.getAttr("Pi", linear_cons_to_load)
        if self._version_major >= 5:
            quadratic_vals = self._solver_model.getAttr("QCPi", quadratic_cons_to_load)

        for gurobi_con, val in zip(linear_cons_to_load, linear_vals):
            pyomo_con = reverse_con_map[gurobi_con]
            dual[pyomo_con] = val
        if self._version_major >= 5:
            for gurobi_con, val in zip(quadratic_cons_to_load, quadratic_vals):
                pyomo_con = reverse_con_map[gurobi_con]
                dual[pyomo_con] = val

    def _load_slacks(self, cons_to_load=None):
        if not hasattr(self._pyomo_model, 'slack'):
            self._pyomo_model.slack = Suffix(direction=Suffix.IMPORT)
        con_map = self._pyomo_con_to_solver_con_map
        reverse_con_map = self._solver_con_to_pyomo_con_map
        slack = self._pyomo_model.slack

        gurobi_range_con_vars = set(self._solver_model.getVars()) - set(
            self._pyomo_var_to_solver_var_map.values()
        )

        if cons_to_load is None:
            linear_cons_to_load = self._solver_model.getConstrs()
            if self._version_major >= 5:
                quadratic_cons_to_load = self._solver_model.getQConstrs()
        else:
            gurobi_cons_to_load = set(
                [con_map[pyomo_con] for pyomo_con in cons_to_load]
            )
            linear_cons_to_load = gurobi_cons_to_load.intersection(
                set(self._solver_model.getConstrs())
            )
            if self._version_major >= 5:
                quadratic_cons_to_load = gurobi_cons_to_load.intersection(
                    set(self._solver_model.getQConstrs())
                )
        linear_vals = self._solver_model.getAttr("Slack", linear_cons_to_load)
        if self._version_major >= 5:
            quadratic_vals = self._solver_model.getAttr(
                "QCSlack", quadratic_cons_to_load
            )

        for gurobi_con, val in zip(linear_cons_to_load, linear_vals):
            pyomo_con = reverse_con_map[gurobi_con]
            if pyomo_con in self._range_constraints:
                lin_expr = self._solver_model.getRow(gurobi_con)
                for i in reversed(range(lin_expr.size())):
                    v = lin_expr.getVar(i)
                    if v in gurobi_range_con_vars:
                        Us_ = v.X
                        Ls_ = v.UB - v.X
                        if Us_ > Ls_:
                            slack[pyomo_con] = Us_
                        else:
                            slack[pyomo_con] = -Ls_
                        break
            else:
                slack[pyomo_con] = val
        if self._version_major >= 5:
            for gurobi_con, val in zip(quadratic_cons_to_load, quadratic_vals):
                pyomo_con = reverse_con_map[gurobi_con]
                slack[pyomo_con] = val

    def load_duals(self, cons_to_load=None):
        """
        Load the duals into the 'dual' suffix. The 'dual' suffix must live on the parent model.

        Parameters
        ----------
        cons_to_load: list of Constraint
        """
        self._load_duals(cons_to_load)

    def load_rc(self, vars_to_load):
        """
        Load the reduced costs into the 'rc' suffix. The 'rc' suffix must live on the parent model.

        Parameters
        ----------
        vars_to_load: list of Var
        """
        self._load_rc(vars_to_load)

    def load_slacks(self, cons_to_load=None):
        """
        Load the values of the slack variables into the 'slack' suffix. The 'slack' suffix must live on the parent
        model.

        Parameters
        ----------
        cons_to_load: list of Constraint
        """
        self._load_slacks(cons_to_load)

    def _update(self):
        self._solver_model.update()
        self._needs_updated = False<|MERGE_RESOLUTION|>--- conflicted
+++ resolved
@@ -158,7 +158,7 @@
                     "No Python bindings available for %s solver plugin" % (type(self),)
                 )
             return False
-<<<<<<< HEAD
+
         # Ensure environment is started to check for a valid license
         with capture_output(capture_fd=True) as OUT:
             try:
@@ -176,30 +176,7 @@
                 % (type(self), msg))
         else:
             return False
-=======
-        if self._verified_license is None:
-            with capture_output(capture_fd=True) as OUT:
-                try:
-                    # verify that we can get a Gurobi license
-                    # Gurobipy writes out license file information when creating
-                    # the environment
-                    m = gurobipy.Model()
-                    m.dispose()
-                    GurobiDirect._verified_license = True
-                except Exception as e:
-                    GurobiDirect._import_messages += (
-                        "\nCould not create Model - gurobi message=%s\n" % (e,)
-                    )
-                    GurobiDirect._verified_license = False
-            if OUT.getvalue():
-                GurobiDirect._import_messages += "\n" + OUT.getvalue()
-        if exception_flag and not self._verified_license:
-            logger.warning(GurobiDirect._import_messages)
-            raise ApplicationError(
-                "Could not create a gurobipy Model for %s solver plugin" % (type(self),)
-            )
-        return self._verified_license
->>>>>>> 9b6f8fa5
+
 
     def _apply_solver(self):
         StaleFlagManager.mark_all_as_stale()
