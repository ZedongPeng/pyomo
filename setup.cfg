[metadata]
license_files = LICENSE.md

[bdist_wheel]
universal=1

[tool:pytest]
filterwarnings = ignore::RuntimeWarning
junit_family = xunit2
markers =
    default: mark a test that should always run by default
    expensive: marks tests as expensive
    mpi: marks tests that require MPI
    neos: marks tests that require NEOS server connections
    importtest: marks tests that checks for warnings when importing modules
    book: marks tests from the Pyomo book
    performance: marks performance tests
    long: marks long performance tests
    short: marks short performance tests
    devel: marks developer-created performance tests
    nl: marks nl tests
    lp: marks lp tests
    gams: marks gams tests
    bar: marks bar tests
<<<<<<< HEAD
    simplification: tests for expression simplification that have expensive (to install) dependencies
=======
    builders: tests that should be run when testing custom (extension) builders
>>>>>>> e04a0e95
<|MERGE_RESOLUTION|>--- conflicted
+++ resolved
@@ -22,8 +22,4 @@
     lp: marks lp tests
     gams: marks gams tests
     bar: marks bar tests
-<<<<<<< HEAD
-    simplification: tests for expression simplification that have expensive (to install) dependencies
-=======
-    builders: tests that should be run when testing custom (extension) builders
->>>>>>> e04a0e95
+    builders: tests that should be run when testing custom (extension) builders