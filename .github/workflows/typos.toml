[files]
extend-exclude = ["*.eps"]

[default.extend-words]
# Ignore IDAES
IDAES = "IDAES"
idaes = "idaes"
# Ignore datas
Datas = "Datas"
datas = "datas"
# Ignore ND
ND = "ND"
nd = "nd"
# Ignore INOUT
inout = "inout"
INOUT= "INOUT"
# Ignore MAYBEE from examples
MAYBEE = "MAYBEE"
# Ignore conext for constraint-external
conext = "conext"
# Ignore AFE (affine expression) from MOSEK vernacular
afe = "afe"
# Ignore Fo from PyNumero tests
Fo = "Fo"
# Ignore ba from contrib
ba = "ba"
# Ignore complimentarity from interior_point
complimentarity = "complimentarity"
# Ignore from "number of inputs" from core
nin = "nin"
# sisser CUTEr instance
sisser = "sisser"
# LAF
LAF = "LAF"
# caf
caf = "caf"
# WRONLY
WRONLY = "WRONLY"
# Ignore the name Hax
Hax = "Hax"
<<<<<<< HEAD
# Ignore dout (short for dual output in SAS solvers)
dout = "dout"
=======
# Big Sur
Sur = "Sur"
>>>>>>> 176015b4
# AS NEEDED: Add More Words Below<|MERGE_RESOLUTION|>--- conflicted
+++ resolved
@@ -38,11 +38,8 @@
 WRONLY = "WRONLY"
 # Ignore the name Hax
 Hax = "Hax"
-<<<<<<< HEAD
 # Ignore dout (short for dual output in SAS solvers)
 dout = "dout"
-=======
 # Big Sur
 Sur = "Sur"
->>>>>>> 176015b4
 # AS NEEDED: Add More Words Below