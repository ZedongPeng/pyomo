[![Github Actions Status](https://github.com/Pyomo/pyomo/workflows/GitHub%20CI/badge.svg?event=push)](https://github.com/Pyomo/pyomo/actions?query=event%3Apush+workflow%3A%22GitHub+CI%22)
[![Jenkins Status](https://github.com/Pyomo/jenkins-status/blob/main/pyomo_main.svg)](https://pyomo-jenkins.sandia.gov/)
[![codecov](https://codecov.io/gh/Pyomo/pyomo/branch/main/graph/badge.svg)](https://codecov.io/gh/Pyomo/pyomo)
[![Documentation Status](https://readthedocs.org/projects/pyomo/badge/?version=latest)](http://pyomo.readthedocs.org/en/latest/)
[![Build services](https://github.com/Pyomo/jenkins-status/blob/main/pyomo_services.svg)](https://pyomo-jenkins.sandia.gov/)
[![GitHub contributors](https://img.shields.io/github/contributors/pyomo/pyomo.svg)](https://github.com/pyomo/pyomo/graphs/contributors)
[![Merged PRs](https://img.shields.io/github/issues-pr-closed-raw/pyomo/pyomo.svg?label=merged+PRs)](https://github.com/pyomo/pyomo/pulls?q=is:pr+is:merged)

[![a COIN-OR project](https://www.coin-or.org/GitHub/coin-or-badge.png)](https://www.coin-or.org)

## Pyomo Overview

Pyomo is a Python-based open-source software package that supports a
diverse set of optimization capabilities for formulating and analyzing
optimization models. Pyomo can be used to define symbolic problems,
create concrete problem instances, and solve these instances with
standard solvers. Pyomo supports a wide range of problem types,
including:

 -  Linear programming
 -  Quadratic programming
 -  Nonlinear programming
 -  Mixed-integer linear programming
 -  Mixed-integer quadratic programming
 -  Mixed-integer nonlinear programming
 -  Mixed-integer stochastic programming
 -  Generalized disjunctive programming
 -  Differential algebraic equations
 -  Mathematical programming with equilibrium constraints
 -  Constraint programming

Pyomo supports analysis and scripting within a full-featured programming
language. Further, Pyomo has also proven an effective framework for
developing high-level optimization and analysis tools.  For example, the
[`mpi-sppy`](https://github.com/Pyomo/mpi-sppy) package provides generic
solvers for stochastic programming. `mpi-sppy` leverages the fact that
Pyomo's modeling objects are embedded within a full-featured high-level
programming language, which allows for transparent parallelization of
subproblems using Python parallel communication libraries.

* [Pyomo Home](http://www.pyomo.org)
* [About Pyomo](http://www.pyomo.org/about)
* [Download](http://www.pyomo.org/installation/)
* [Documentation](http://www.pyomo.org/documentation/)
* [Performance Plots](https://pyomo.github.io/performance/)

Pyomo was formerly released as the Coopr software library.

Pyomo is available under the BSD License - see the 
[`LICENSE.md`](https://github.com/Pyomo/pyomo/blob/main/LICENSE.md) file.

Pyomo is currently tested with the following Python implementations:

<<<<<<< HEAD
* CPython: 3.8, 3.9, 3.10, 3.11
=======
* CPython: 3.8, 3.9, 3.10, 3.11, 3.12
>>>>>>> e04a0e95
* PyPy: 3.9

_Testing and support policy_:

At the time of the first Pyomo release after the end-of-life of a minor Python
version, we will remove testing for that Python version.

### Installation

#### PyPI [![PyPI version](https://img.shields.io/pypi/v/pyomo.svg?maxAge=3600)](https://pypi.org/project/Pyomo/) [![PyPI downloads](https://img.shields.io/pypi/dm/pyomo.svg?maxAge=21600)](https://pypistats.org/packages/pyomo)

    pip install pyomo

#### Anaconda [![Anaconda version](https://anaconda.org/conda-forge/pyomo/badges/version.svg)](https://anaconda.org/conda-forge/pyomo) [![Anaconda downloads](https://anaconda.org/conda-forge/pyomo/badges/downloads.svg)](https://anaconda.org/conda-forge/pyomo)

    conda install -c conda-forge pyomo

### Tutorials and Examples

* [Pyomo — Optimization Modeling in Python](https://link.springer.com/book/10.1007/978-3-030-68928-5)
* [Pyomo Workshop Slides](https://github.com/Pyomo/pyomo-tutorials/blob/main/Pyomo-Workshop-December-2023.pdf)
* [Prof. Jeffrey Kantor's Pyomo Cookbook](https://jckantor.github.io/ND-Pyomo-Cookbook/)
* The [companion notebooks](https://mobook.github.io/MO-book/intro.html)
  for *Hands-On Mathematical Optimization with Python*
* [Pyomo Gallery](https://github.com/Pyomo/PyomoGallery)

### Getting Help

To get help from the Pyomo community ask a question on one of the following:
* [Use the #pyomo tag on StackOverflow](https://stackoverflow.com/questions/ask?tags=pyomo)
* [Pyomo Forum](https://groups.google.com/forum/?hl=en#!forum/pyomo-forum)

### Developers

Pyomo development moved to this repository in June 2016 from
Sandia National Laboratories. Developer discussions are hosted by
[Google Groups](https://groups.google.com/forum/#!forum/pyomo-developers).

The Pyomo Development team holds weekly coordination meetings on
Tuesdays 12:30 - 14:00 (MT).  Please contact wg-pyomo@sandia.gov to
request call-in information.

By contributing to this software project, you are agreeing to the
following terms and conditions for your contributions:

1. You agree your contributions are submitted under the BSD license. 
2. You represent you are authorized to make the contributions and grant
   the license. If your employer has rights to intellectual property that
   includes your contributions, you represent that you have received
   permission to make contributions and grant the required license on
   behalf of that employer.


### Related Packages

See https://pyomo.readthedocs.io/en/latest/related_packages.html.<|MERGE_RESOLUTION|>--- conflicted
+++ resolved
@@ -51,11 +51,7 @@
 
 Pyomo is currently tested with the following Python implementations:
 
-<<<<<<< HEAD
-* CPython: 3.8, 3.9, 3.10, 3.11
-=======
 * CPython: 3.8, 3.9, 3.10, 3.11, 3.12
->>>>>>> e04a0e95
 * PyPy: 3.9
 
 _Testing and support policy_:
